--- conflicted
+++ resolved
@@ -59,11 +59,7 @@
     'types.R'
     'utils.R'
     'window.R'
-<<<<<<< HEAD
-RoxygenNote: 6.1.1
-=======
 RoxygenNote: 7.1.1
->>>>>>> 6fe5a8a2
 VignetteBuilder: knitr
 NeedsCompilation: no
 Encoding: UTF-8