/*
 * Licensed to the Apache Software Foundation (ASF) under one or more
 * contributor license agreements.  See the NOTICE file distributed with
 * this work for additional information regarding copyright ownership.
 * The ASF licenses this file to You under the Apache License, Version 2.0
 * (the "License"); you may not use this file except in compliance with
 * the License.  You may obtain a copy of the License at
 *
 *    http://www.apache.org/licenses/LICENSE-2.0
 *
 * Unless required by applicable law or agreed to in writing, software
 * distributed under the License is distributed on an "AS IS" BASIS,
 * WITHOUT WARRANTIES OR CONDITIONS OF ANY KIND, either express or implied.
 * See the License for the specific language governing permissions and
 * limitations under the License.
 */

package org.apache.spark

import java.io.File
import java.net.Socket
import java.util.Locale

import scala.collection.JavaConverters._
import scala.collection.mutable
import scala.util.Properties

<<<<<<< HEAD
import com.google.common.collect.MapMaker
import org.apache.hadoop.conf.Configuration
=======
import com.google.common.cache.CacheBuilder
>>>>>>> 4440f933

import org.apache.spark.annotation.DeveloperApi
import org.apache.spark.api.python.PythonWorkerFactory
import org.apache.spark.broadcast.BroadcastManager
import org.apache.spark.internal.{config, Logging}
import org.apache.spark.internal.config._
import org.apache.spark.memory.{MemoryManager, UnifiedMemoryManager}
import org.apache.spark.metrics.{MetricsSystem, MetricsSystemInstances}
import org.apache.spark.network.netty.{NettyBlockTransferService, SparkTransportConf}
import org.apache.spark.network.shuffle.ExternalBlockStoreClient
import org.apache.spark.rpc.{RpcEndpoint, RpcEndpointRef, RpcEnv}
import org.apache.spark.scheduler.{LiveListenerBus, OutputCommitCoordinator}
import org.apache.spark.scheduler.OutputCommitCoordinator.OutputCommitCoordinatorEndpoint
import org.apache.spark.security.CryptoStreamUtils
import org.apache.spark.serializer.{JavaSerializer, Serializer, SerializerManager}
import org.apache.spark.shuffle.ShuffleManager
import org.apache.spark.storage._
import org.apache.spark.util.{RpcUtils, Utils}

/**
 * :: DeveloperApi ::
 * Holds all the runtime environment objects for a running Spark instance (either master or worker),
 * including the serializer, RpcEnv, block manager, map output tracker, etc. Currently
 * Spark code finds the SparkEnv through a global variable, so all the threads can access the same
 * SparkEnv. It can be accessed by SparkEnv.get (e.g. after creating a SparkContext).
 */
@DeveloperApi
class SparkEnv (
    val executorId: String,
    private[spark] val rpcEnv: RpcEnv,
    val serializer: Serializer,
    val closureSerializer: Serializer,
    val serializerManager: SerializerManager,
    val mapOutputTracker: MapOutputTracker,
    val shuffleManager: ShuffleManager,
    val broadcastManager: BroadcastManager,
    val blockManager: BlockManager,
    val securityManager: SecurityManager,
    val metricsSystem: MetricsSystem,
    val memoryManager: MemoryManager,
    val outputCommitCoordinator: OutputCommitCoordinator,
    val conf: SparkConf) extends Logging {

  private[spark] var isStopped = false
  private val pythonWorkers = mutable.HashMap[(String, Map[String, String]), PythonWorkerFactory]()

  // A general, soft-reference map for metadata needed during HadoopRDD split computation
  // (e.g., HadoopFileRDD uses this to cache JobConfs and InputFormats).
  private[spark] val hadoopJobMetadata = CacheBuilder.newBuilder.softValues.build[String, Object];// SparkSimmi.cahceMap()

  private[spark] var driverTmpDir: Option[String] = None

  private[spark] def stop() {

    if (!isStopped) {
      isStopped = true
      pythonWorkers.values.foreach(_.stop())
      mapOutputTracker.stop()
      shuffleManager.stop()
      broadcastManager.stop()
      blockManager.stop()
      blockManager.master.stop()
      metricsSystem.stop()
      outputCommitCoordinator.stop()
      rpcEnv.shutdown()
      rpcEnv.awaitTermination()

      // If we only stop sc, but the driver process still run as a services then we need to delete
      // the tmp dir, if not, it will create too many tmp dirs.
      // We only need to delete the tmp dir create by driver
      driverTmpDir match {
        case Some(path) =>
          try {
            Utils.deleteRecursively(new File(path))
          } catch {
            case e: Exception =>
              logWarning(s"Exception while deleting Spark temp dir: $path", e)
          }
        case None => // We just need to delete tmp dir created by driver, so do nothing on executor
      }
    }
  }

  private[spark]
  def createPythonWorker(pythonExec: String, envVars: Map[String, String]): java.net.Socket = {
    synchronized {
      val key = (pythonExec, envVars)
      pythonWorkers.getOrElseUpdate(key, new PythonWorkerFactory(pythonExec, envVars)).create()
    }
  }

  private[spark]
  def destroyPythonWorker(pythonExec: String, envVars: Map[String, String], worker: Socket) {
    synchronized {
      val key = (pythonExec, envVars)
      pythonWorkers.get(key).foreach(_.stopWorker(worker))
    }
  }

  private[spark]
  def releasePythonWorker(pythonExec: String, envVars: Map[String, String], worker: Socket) {
    synchronized {
      val key = (pythonExec, envVars)
      pythonWorkers.get(key).foreach(_.releaseWorker(worker))
    }
  }
}

object SparkEnv extends Logging {
  @volatile private var env: SparkEnv = _

  private[spark] val driverSystemName = "sparkDriver"
  private[spark] val executorSystemName = "sparkExecutor"

  def set(e: SparkEnv) {
    env = e
  }

  /**
   * Returns the SparkEnv.
   */
  def get: SparkEnv = {
    env
  }

  /**
   * Create a SparkEnv for the driver.
   */
  private[spark] def createDriverEnv(
      conf: SparkConf,
      isLocal: Boolean,
      listenerBus: LiveListenerBus,
      numCores: Int,
      mockOutputCommitCoordinator: Option[OutputCommitCoordinator] = None): SparkEnv = {
    assert(conf.contains(DRIVER_HOST_ADDRESS),
      s"${DRIVER_HOST_ADDRESS.key} is not set on the driver!")
    assert(conf.contains(DRIVER_PORT), s"${DRIVER_PORT.key} is not set on the driver!")
    val bindAddress = conf.get(DRIVER_BIND_ADDRESS)
    val advertiseAddress = conf.get(DRIVER_HOST_ADDRESS)
    val port = conf.get(DRIVER_PORT)
    val ioEncryptionKey = if (conf.get(IO_ENCRYPTION_ENABLED)) {
      Some(CryptoStreamUtils.createKey(conf))
    } else {
      None
    }
    create(
      conf,
      SparkContext.DRIVER_IDENTIFIER,
      bindAddress,
      advertiseAddress,
      Option(port),
      isLocal,
      numCores,
      ioEncryptionKey,
      listenerBus = listenerBus,
      mockOutputCommitCoordinator = mockOutputCommitCoordinator
    )
  }

  /**
   * Create a SparkEnv for an executor.
   * In coarse-grained mode, the executor provides an RpcEnv that is already instantiated.
   */
  private[spark] def createExecutorEnv(
      conf: SparkConf,
      executorId: String,
      hostname: String,
      numCores: Int,
      ioEncryptionKey: Option[Array[Byte]],
      isLocal: Boolean): SparkEnv = {
    val env = create(
      conf,
      executorId,
      hostname,
      hostname,
      None,
      isLocal,
      numCores,
      ioEncryptionKey
    )
    SparkEnv.set(env)
    env
  }

  /**
   * Helper method to create a SparkEnv for a driver or an executor.
   */
  private def create(
      conf: SparkConf,
      executorId: String,
      bindAddress: String,
      advertiseAddress: String,
      port: Option[Int],
      isLocal: Boolean,
      numUsableCores: Int,
      ioEncryptionKey: Option[Array[Byte]],
      listenerBus: LiveListenerBus = null,
      mockOutputCommitCoordinator: Option[OutputCommitCoordinator] = None): SparkEnv = {

    val isDriver = executorId == SparkContext.DRIVER_IDENTIFIER

    // Listener bus is only used on the driver
    if (isDriver) {
      assert(listenerBus != null, "Attempted to create driver SparkEnv with null listener bus!")
    }
    val authSecretFileConf = if (isDriver) AUTH_SECRET_FILE_DRIVER else AUTH_SECRET_FILE_EXECUTOR
    val securityManager = new SecurityManager(conf, ioEncryptionKey, authSecretFileConf)
    if (isDriver) {
      securityManager.initializeAuth()
    }

    ioEncryptionKey.foreach { _ =>
      if (!securityManager.isEncryptionEnabled()) {
        logWarning("I/O encryption enabled without RPC encryption: keys will be visible on the " +
          "wire.")
      }
    }

    val systemName = if (isDriver) driverSystemName else executorSystemName
    val rpcEnv = RpcEnv.create(systemName, bindAddress, advertiseAddress, port.getOrElse(-1), conf,
      securityManager, numUsableCores, !isDriver)

    // Figure out which port RpcEnv actually bound to in case the original port is 0 or occupied.
    if (isDriver) {
      conf.set(DRIVER_PORT, rpcEnv.address.port)
    }

    // Create an instance of the class with the given name, possibly initializing it with our conf
    def instantiateClass[T](className: String): T = {
      val cls = Utils.classForName(className)
      // Look for a constructor taking a SparkConf and a boolean isDriver, then one taking just
      // SparkConf, then one taking no arguments
      try {
        cls.getConstructor(classOf[SparkConf], java.lang.Boolean.TYPE)
          .newInstance(conf, java.lang.Boolean.valueOf(isDriver))
          .asInstanceOf[T]
      } catch {
        case _: NoSuchMethodException =>
          try {
            cls.getConstructor(classOf[SparkConf]).newInstance(conf).asInstanceOf[T]
          } catch {
            case _: NoSuchMethodException =>
              cls.getConstructor().newInstance().asInstanceOf[T]
          }
      }
    }

    // Create an instance of the class named by the given SparkConf property
    // if the property is not set, possibly initializing it with our conf
    def instantiateClassFromConf[T](propertyName: ConfigEntry[String]): T = {
      instantiateClass[T](conf.get(propertyName))
    }

    val serializer = instantiateClassFromConf[Serializer](SERIALIZER)
    logDebug(s"Using serializer: ${serializer.getClass}")

    val serializerManager = new SerializerManager(serializer, conf, ioEncryptionKey)

    val closureSerializer = new JavaSerializer(conf)

    def registerOrLookupEndpoint(
        name: String, endpointCreator: => RpcEndpoint):
      RpcEndpointRef = {
      if (isDriver) {
        logInfo("Registering " + name)
        rpcEnv.setupEndpoint(name, endpointCreator)
      } else {
        RpcUtils.makeDriverRef(name, conf, rpcEnv)
      }
    }

    val broadcastManager = new BroadcastManager(isDriver, conf, securityManager)

    val mapOutputTracker = if (isDriver) {
      new MapOutputTrackerMaster(conf, broadcastManager, isLocal)
    } else {
      new MapOutputTrackerWorker(conf)
    }

    // Have to assign trackerEndpoint after initialization as MapOutputTrackerEndpoint
    // requires the MapOutputTracker itself
    mapOutputTracker.trackerEndpoint = registerOrLookupEndpoint(MapOutputTracker.ENDPOINT_NAME,
      new MapOutputTrackerMasterEndpoint(
        rpcEnv, mapOutputTracker.asInstanceOf[MapOutputTrackerMaster], conf))

    // Let the user specify short names for shuffle managers
    val shortShuffleMgrNames = Map(
      "sort" -> classOf[org.apache.spark.shuffle.sort.SortShuffleManager].getName,
      "tungsten-sort" -> classOf[org.apache.spark.shuffle.sort.SortShuffleManager].getName)
    val shuffleMgrName = conf.get(config.SHUFFLE_MANAGER)
    val shuffleMgrClass =
      shortShuffleMgrNames.getOrElse(shuffleMgrName.toLowerCase(Locale.ROOT), shuffleMgrName)
    val shuffleManager = instantiateClass[ShuffleManager](shuffleMgrClass)

    val memoryManager: MemoryManager = UnifiedMemoryManager(conf, numUsableCores)

    val blockManagerPort = if (isDriver) {
      conf.get(DRIVER_BLOCK_MANAGER_PORT)
    } else {
      conf.get(BLOCK_MANAGER_PORT)
    }

    val externalShuffleClient = if (conf.get(config.SHUFFLE_SERVICE_ENABLED)) {
      val transConf = SparkTransportConf.fromSparkConf(conf, "shuffle", numUsableCores)
      Some(new ExternalBlockStoreClient(transConf, securityManager,
        securityManager.isAuthenticationEnabled(), conf.get(config.SHUFFLE_REGISTRATION_TIMEOUT)))
    } else {
      None
    }

    val blockManagerMaster = new BlockManagerMaster(registerOrLookupEndpoint(
      BlockManagerMaster.DRIVER_ENDPOINT_NAME,
      new BlockManagerMasterEndpoint(
        rpcEnv,
        isLocal,
        conf,
        listenerBus,
        if (conf.get(config.SHUFFLE_SERVICE_FETCH_RDD_ENABLED)) {
          externalShuffleClient
        } else {
          None
        })),
      conf, isDriver)

    val blockTransferService =
      new NettyBlockTransferService(conf, securityManager, bindAddress, advertiseAddress,
        blockManagerPort, numUsableCores, blockManagerMaster.driverEndpoint)

    // NB: blockManager is not valid until initialize() is called later.
    val blockManager = new BlockManager(
      executorId,
      rpcEnv,
      blockManagerMaster,
      serializerManager,
      conf,
      memoryManager,
      mapOutputTracker,
      shuffleManager,
      blockTransferService,
      securityManager,
      externalShuffleClient)

    val metricsSystem = if (isDriver) {
      // Don't start metrics system right now for Driver.
      // We need to wait for the task scheduler to give us an app ID.
      // Then we can start the metrics system.
      MetricsSystem.createMetricsSystem(MetricsSystemInstances.DRIVER, conf, securityManager)
    } else {
      // We need to set the executor ID before the MetricsSystem is created because sources and
      // sinks specified in the metrics configuration file will want to incorporate this executor's
      // ID into the metrics they report.
      conf.set(EXECUTOR_ID, executorId)
      val ms = MetricsSystem.createMetricsSystem(MetricsSystemInstances.EXECUTOR, conf,
        securityManager)
      ms.start()
      ms
    }

    val outputCommitCoordinator = mockOutputCommitCoordinator.getOrElse {
      new OutputCommitCoordinator(conf, isDriver)
    }
    val outputCommitCoordinatorRef = registerOrLookupEndpoint("OutputCommitCoordinator",
      new OutputCommitCoordinatorEndpoint(rpcEnv, outputCommitCoordinator))
    outputCommitCoordinator.coordinatorRef = Some(outputCommitCoordinatorRef)

    val envInstance = new SparkEnv(
      executorId,
      rpcEnv,
      serializer,
      closureSerializer,
      serializerManager,
      mapOutputTracker,
      shuffleManager,
      broadcastManager,
      blockManager,
      securityManager,
      metricsSystem,
      memoryManager,
      outputCommitCoordinator,
      conf)

    // Add a reference to tmp dir created by driver, we will delete this tmp dir when stop() is
    // called, and we only need to do it for driver. Because driver may run as a service, and if we
    // don't delete this tmp dir when sc is stopped, then will create too many tmp dirs.
    if (isDriver) {
      val sparkFilesDir = Utils.createTempDir(Utils.getLocalDir(conf), "userFiles").getAbsolutePath
      envInstance.driverTmpDir = Some(sparkFilesDir)
    }

    envInstance
  }

  /**
   * Return a map representation of jvm information, Spark properties, system properties, and
   * class paths. Map keys define the category, and map values represent the corresponding
   * attributes as a sequence of KV pairs. This is used mainly for SparkListenerEnvironmentUpdate.
   */
  private[spark]
  def environmentDetails(
      conf: SparkConf,
      hadoopConf: Configuration,
      schedulingMode: String,
      addedJars: Seq[String],
      addedFiles: Seq[String]): Map[String, Seq[(String, String)]] = {

    import Properties._
    val jvmInformation = Seq(
      ("Java Version", s"$javaVersion ($javaVendor)"),
      ("Java Home", javaHome),
      ("Scala Version", versionString)
    ).sorted

    // Spark properties
    // This includes the scheduling mode whether or not it is configured (used by SparkUI)
    val schedulerMode =
      if (!conf.contains(SCHEDULER_MODE)) {
        Seq((SCHEDULER_MODE.key, schedulingMode))
      } else {
        Seq.empty[(String, String)]
      }
    val sparkProperties = (conf.getAll ++ schedulerMode).sorted

    // System properties that are not java classpaths
    val systemProperties = Utils.getSystemProperties.toSeq
    val otherProperties = systemProperties.filter { case (k, _) =>
      k != "java.class.path" && !k.startsWith("spark.")
    }.sorted

    // Class paths including all added jars and files
    val classPathEntries = javaClassPath
      .split(File.pathSeparator)
      .filterNot(_.isEmpty)
      .map((_, "System Classpath"))
    val addedJarsAndFiles = (addedJars ++ addedFiles).map((_, "Added By User"))
    val classPaths = (addedJarsAndFiles ++ classPathEntries).sorted

    // Add Hadoop properties, it will not ignore configs including in Spark. Some spark
    // conf starting with "spark.hadoop" may overwrite it.
    val hadoopProperties = hadoopConf.asScala
      .map(entry => (entry.getKey, entry.getValue)).toSeq.sorted
    Map[String, Seq[(String, String)]](
      "JVM Information" -> jvmInformation,
      "Spark Properties" -> sparkProperties,
      "Hadoop Properties" -> hadoopProperties,
      "System Properties" -> otherProperties,
      "Classpath Entries" -> classPaths)
  }
}<|MERGE_RESOLUTION|>--- conflicted
+++ resolved
@@ -25,17 +25,13 @@
 import scala.collection.mutable
 import scala.util.Properties
 
-<<<<<<< HEAD
-import com.google.common.collect.MapMaker
+import com.google.common.cache.CacheBuilder
 import org.apache.hadoop.conf.Configuration
-=======
-import com.google.common.cache.CacheBuilder
->>>>>>> 4440f933
 
 import org.apache.spark.annotation.DeveloperApi
 import org.apache.spark.api.python.PythonWorkerFactory
 import org.apache.spark.broadcast.BroadcastManager
-import org.apache.spark.internal.{config, Logging}
+import org.apache.spark.internal._
 import org.apache.spark.internal.config._
 import org.apache.spark.memory.{MemoryManager, UnifiedMemoryManager}
 import org.apache.spark.metrics.{MetricsSystem, MetricsSystemInstances}
@@ -56,6 +52,9 @@
  * including the serializer, RpcEnv, block manager, map output tracker, etc. Currently
  * Spark code finds the SparkEnv through a global variable, so all the threads can access the same
  * SparkEnv. It can be accessed by SparkEnv.get (e.g. after creating a SparkContext).
+ *
+ * NOTE: This is not intended for external use. This is exposed for Shark and may be made private
+ *       in a future release.
  */
 @DeveloperApi
 class SparkEnv (
