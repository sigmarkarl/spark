--- conflicted
+++ resolved
@@ -32,7 +32,7 @@
 import org.apache.spark.annotation.DeveloperApi
 import org.apache.spark.api.python.PythonWorkerFactory
 import org.apache.spark.broadcast.BroadcastManager
-import org.apache.spark.internal._
+import org.apache.spark.internal.{config, Logging}
 import org.apache.spark.internal.config._
 import org.apache.spark.memory.{MemoryManager, UnifiedMemoryManager}
 import org.apache.spark.metrics.{MetricsSystem, MetricsSystemInstances}
@@ -53,9 +53,6 @@
  * including the serializer, RpcEnv, block manager, map output tracker, etc. Currently
  * Spark code finds the SparkEnv through a global variable, so all the threads can access the same
  * SparkEnv. It can be accessed by SparkEnv.get (e.g. after creating a SparkContext).
- *
- * NOTE: This is not intended for external use. This is exposed for Shark and may be made private
- *       in a future release.
  */
 @DeveloperApi
 class SparkEnv (
@@ -79,12 +76,8 @@
 
   // A general, soft-reference map for metadata needed during HadoopRDD split computation
   // (e.g., HadoopFileRDD uses this to cache JobConfs and InputFormats).
-<<<<<<< HEAD
-  private[spark] val hadoopJobMetadata = CacheBuilder.newBuilder.softValues.build[String, Object];// SparkSimmi.cahceMap()
-=======
   private[spark] val hadoopJobMetadata =
     CacheBuilder.newBuilder().softValues().build[String, AnyRef]().asMap()
->>>>>>> cb9fc4bb
 
   private[spark] var driverTmpDir: Option[String] = None
 
