--- conflicted
+++ resolved
@@ -73,11 +73,7 @@
   private val executor: ExecutorService = if (conf.get(ASYNC_TRACKING_ENABLED)) {
     ThreadUtils.newDaemonSingleThreadExecutor("element-tracking-store-worker")
   } else {
-<<<<<<< HEAD
-    MoreExecutors.newDirectExecutorService()
-=======
     ThreadUtils.sameThreadExecutorService
->>>>>>> cb9fc4bb
   }
 
   @volatile private var stopped = false
