/*
 * Licensed to the Apache Software Foundation (ASF) under one or more
 * contributor license agreements.  See the NOTICE file distributed with
 * this work for additional information regarding copyright ownership.
 * The ASF licenses this file to You under the Apache License, Version 2.0
 * (the "License"); you may not use this file except in compliance with
 * the License.  You may obtain a copy of the License at
 *
 *    http://www.apache.org/licenses/LICENSE-2.0
 *
 * Unless required by applicable law or agreed to in writing, software
 * distributed under the License is distributed on an "AS IS" BASIS,
 * WITHOUT WARRANTIES OR CONDITIONS OF ANY KIND, either express or implied.
 * See the License for the specific language governing permissions and
 * limitations under the License.
 */

package org.apache.spark.rdd

import java.io.{FileNotFoundException, IOException}
import java.text.SimpleDateFormat
import java.util.{Date, Locale}

import scala.collection.immutable.Map
import scala.reflect.ClassTag

import org.apache.hadoop.conf.{Configurable, Configuration}
import org.apache.hadoop.io.compress.CompressionCodecFactory
import org.apache.hadoop.mapred._
import org.apache.hadoop.mapred.lib.CombineFileSplit
import org.apache.hadoop.mapreduce.TaskType
import org.apache.hadoop.mapreduce.lib.input.FileInputFormat
import org.apache.hadoop.util.ReflectionUtils

import org.apache.spark._
import org.apache.spark.annotation.DeveloperApi
import org.apache.spark.broadcast.Broadcast
import org.apache.spark.deploy.SparkHadoopUtil
import org.apache.spark.internal.Logging
import org.apache.spark.internal.config._
import org.apache.spark.rdd.HadoopRDD.HadoopMapPartitionsWithSplitRDD
import org.apache.spark.scheduler.{HDFSCacheTaskLocation, HostTaskLocation}
import org.apache.spark.storage.StorageLevel
import org.apache.spark.util.{NextIterator, SerializableConfiguration, ShutdownHookManager, Utils}

/**
 * A Spark split class that wraps around a Hadoop InputSplit.
 */
private[spark] class HadoopPartition(rddId: Int, override val index: Int, s: InputSplit)
  extends Partition {

  val inputSplit = new SerializableWritable[InputSplit](s)

  override def hashCode(): Int = 31 * (31 + rddId) + index

  override def equals(other: Any): Boolean = super.equals(other)

  /**
   * Get any environment variables that should be added to the users environment when running pipes
   * @return a Map with the environment variables and corresponding values, it could be empty
   */
  def getPipeEnvVars(): Map[String, String] = {
    val envVars: Map[String, String] = if (inputSplit.value.isInstanceOf[FileSplit]) {
      val is: FileSplit = inputSplit.value.asInstanceOf[FileSplit]
      // map_input_file is deprecated in favor of mapreduce_map_input_file but set both
      // since it's not removed yet
      Map("map_input_file" -> is.getPath().toString(),
        "mapreduce_map_input_file" -> is.getPath().toString())
    } else {
      Map()
    }
    envVars
  }
}

/**
 * :: DeveloperApi ::
 * An RDD that provides core functionality for reading data stored in Hadoop (e.g., files in HDFS,
 * sources in HBase, or S3), using the older MapReduce API (`org.apache.hadoop.mapred`).
 *
 * @param sc The SparkContext to associate the RDD with.
 * @param broadcastedConf A general Hadoop Configuration, or a subclass of it. If the enclosed
 *   variable references an instance of JobConf, then that JobConf will be used for the Hadoop job.
 *   Otherwise, a new JobConf will be created on each slave using the enclosed Configuration.
 * @param initLocalJobConfFuncOpt Optional closure used to initialize any JobConf that HadoopRDD
 *     creates.
 * @param inputFormatClass Storage format of the data to be read.
 * @param keyClass Class of the key associated with the inputFormatClass.
 * @param valueClass Class of the value associated with the inputFormatClass.
 * @param minPartitions Minimum number of HadoopRDD partitions (Hadoop Splits) to generate.
 *
 * @note Instantiating this class directly is not recommended, please use
 * `org.apache.spark.SparkContext.hadoopRDD()`
 */
@DeveloperApi
class HadoopRDD[K, V](
    sc: SparkContext,
    broadcastedConf: Broadcast[SerializableConfiguration],
    initLocalJobConfFuncOpt: Option[JobConf => Unit],
    inputFormatClass: Class[_ <: InputFormat[K, V]],
    keyClass: Class[K],
    valueClass: Class[V],
    minPartitions: Int)
  extends RDD[(K, V)](sc, Nil) with Logging {

  if (initLocalJobConfFuncOpt.isDefined) {
    sparkContext.clean(initLocalJobConfFuncOpt.get)
  }

  def this(
      sc: SparkContext,
      conf: JobConf,
      inputFormatClass: Class[_ <: InputFormat[K, V]],
      keyClass: Class[K],
      valueClass: Class[V],
      minPartitions: Int) = {
    this(
      sc,
      sc.broadcast(new SerializableConfiguration(conf))
        .asInstanceOf[Broadcast[SerializableConfiguration]],
      initLocalJobConfFuncOpt = None,
      inputFormatClass,
      keyClass,
      valueClass,
      minPartitions)
  }

  protected val jobConfCacheKey: String = "rdd_%d_job_conf".format(id)

  protected val inputFormatCacheKey: String = "rdd_%d_input_format".format(id)

  // used to build JobTracker ID
  private val createTime = new Date()

  private val shouldCloneJobConf = sparkContext.conf.getBoolean("spark.hadoop.cloneConf", false)

  private val ignoreCorruptFiles = sparkContext.conf.get(IGNORE_CORRUPT_FILES)

  private val ignoreMissingFiles = sparkContext.conf.get(IGNORE_MISSING_FILES)

  private val ignoreEmptySplits = sparkContext.conf.get(HADOOP_RDD_IGNORE_EMPTY_SPLITS)

  // Returns a JobConf that will be used on slaves to obtain input splits for Hadoop reads.
  protected def getJobConf(): JobConf = {
    val conf: Configuration = broadcastedConf.value.value
    if (shouldCloneJobConf) {
      // Hadoop Configuration objects are not thread-safe, which may lead to various problems if
      // one job modifies a configuration while another reads it (SPARK-2546).  This problem occurs
      // somewhat rarely because most jobs treat the configuration as though it's immutable.  One
      // solution, implemented here, is to clone the Configuration object.  Unfortunately, this
      // clone can be very expensive.  To avoid unexpected performance regressions for workloads and
      // Hadoop versions that do not suffer from these thread-safety issues, this cloning is
      // disabled by default.
      HadoopRDD.CONFIGURATION_INSTANTIATION_LOCK.synchronized {
        logDebug("Cloning Hadoop Configuration")
        val newJobConf = new JobConf(conf)
        if (!conf.isInstanceOf[JobConf]) {
          initLocalJobConfFuncOpt.foreach(f => f(newJobConf))
        }
        newJobConf
      }
    } else {
      if (conf.isInstanceOf[JobConf]) {
        logDebug("Re-using user-broadcasted JobConf")
        conf.asInstanceOf[JobConf]
      } else {
        Option(HadoopRDD.getCachedMetadata(jobConfCacheKey))
          .map { conf =>
            logDebug("Re-using cached JobConf")
            conf.asInstanceOf[JobConf]
          }
          .getOrElse {
            // Create a JobConf that will be cached and used across this RDD's getJobConf() calls in
            // the local process. The local cache is accessed through HadoopRDD.putCachedMetadata().
            // The caching helps minimize GC, since a JobConf can contain ~10KB of temporary
            // objects. Synchronize to prevent ConcurrentModificationException (SPARK-1097,
            // HADOOP-10456).
            HadoopRDD.CONFIGURATION_INSTANTIATION_LOCK.synchronized {
              logDebug("Creating new JobConf and caching it for later re-use")
              val newJobConf = new JobConf(conf)
              initLocalJobConfFuncOpt.foreach(f => f(newJobConf))
              HadoopRDD.putCachedMetadata(jobConfCacheKey, newJobConf)
              newJobConf
          }
        }
      }
    }
  }

  protected def getInputFormat(conf: JobConf): InputFormat[K, V] = {
    val newInputFormat = ReflectionUtils.newInstance(inputFormatClass.asInstanceOf[Class[_]], conf)
      .asInstanceOf[InputFormat[K, V]]
    newInputFormat match {
      case c: Configurable => c.setConf(conf)
      case _ =>
    }
    newInputFormat
  }

  override def getPartitions: Array[Partition] = {
    val jobConf = getJobConf()
    // add the credentials here as this can be called before SparkContext initialized
    SparkHadoopUtil.get.addCredentials(jobConf)
    try {
      val allInputSplits = getInputFormat(jobConf).getSplits(jobConf, minPartitions)
      val inputSplits = if (ignoreEmptySplits) {
        allInputSplits.filter(_.getLength > 0)
      } else {
        allInputSplits
      }
      if (inputSplits.length == 1 && inputSplits(0).isInstanceOf[FileSplit]) {
        val fileSplit = inputSplits(0).asInstanceOf[FileSplit]
        val path = fileSplit.getPath
        if (fileSplit.getLength > conf.get(IO_WARNING_LARGEFILETHRESHOLD)) {
          val codecFactory = new CompressionCodecFactory(jobConf)
          if (Utils.isFileSplittable(path, codecFactory)) {
            logWarning(s"Loading one large file ${path.toString} with only one partition, " +
              s"we can increase partition numbers for improving performance.")
          } else {
            logWarning(s"Loading one large unsplittable file ${path.toString} with only one " +
              s"partition, because the file is compressed by unsplittable compression codec.")
          }
        }
      }
      val array = new Array[Partition](inputSplits.size)
      for (i <- 0 until inputSplits.size) {
        array(i) = new HadoopPartition(id, i, inputSplits(i))
      }
      array
    } catch {
      case e: InvalidInputException if ignoreMissingFiles =>
        logWarning(s"${jobConf.get(FileInputFormat.INPUT_DIR)} doesn't exist and no" +
            s" partitions returned from this path.", e)
        Array.empty[Partition]
    }
  }

  override def compute(theSplit: Partition, context: TaskContext): InterruptibleIterator[(K, V)] = {
    val iter = new NextIterator[(K, V)] {

      private val split = theSplit.asInstanceOf[HadoopPartition]
      logInfo("Input split: " + split.inputSplit)
      private val jobConf = getJobConf()

      private val inputMetrics = context.taskMetrics().inputMetrics
      private val existingBytesRead = inputMetrics.bytesRead

      // Sets InputFileBlockHolder for the file block's information
      split.inputSplit.value match {
        case fs: FileSplit =>
          InputFileBlockHolder.set(fs.getPath.toString, fs.getStart, fs.getLength)
        case _ =>
          InputFileBlockHolder.unset()
      }

      // Find a function that will return the FileSystem bytes read by this thread. Do this before
      // creating RecordReader, because RecordReader's constructor might read some bytes
      private val getBytesReadCallback: Option[() => Long] = split.inputSplit.value match {
        case _: FileSplit | _: CombineFileSplit =>
          Some(SparkHadoopUtil.get.getFSBytesReadOnThreadCallback())
        case _ => None
      }

      // We get our input bytes from thread-local Hadoop FileSystem statistics.
      // If we do a coalesce, however, we are likely to compute multiple partitions in the same
      // task and in the same thread, in which case we need to avoid override values written by
      // previous partitions (SPARK-13071).
      private def updateBytesRead(): Unit = {
        getBytesReadCallback.foreach { getBytesRead =>
          inputMetrics.setBytesRead(existingBytesRead + getBytesRead())
        }
      }

      private var reader: RecordReader[K, V] = null
      private val inputFormat = getInputFormat(jobConf)
      HadoopRDD.addLocalConfiguration(
        new SimpleDateFormat("yyyyMMddHHmmss", Locale.US).format(createTime),
        context.stageId, theSplit.index, context.attemptNumber, jobConf)

      reader =
        try {
          inputFormat.getRecordReader(split.inputSplit.value, jobConf, Reporter.NULL)
        } catch {
          case e: FileNotFoundException if ignoreMissingFiles =>
            logWarning(s"Skipped missing file: ${split.inputSplit}", e)
            finished = true
            null
          // Throw FileNotFoundException even if `ignoreCorruptFiles` is true
          case e: FileNotFoundException if !ignoreMissingFiles => throw e
          case e: IOException if ignoreCorruptFiles =>
            logWarning(s"Skipped the rest content in the corrupted file: ${split.inputSplit}", e)
            finished = true
            null
        }
      // Register an on-task-completion callback to close the input stream.
      context.addTaskCompletionListener[Unit] { context =>
        // Update the bytes read before closing is to make sure lingering bytesRead statistics in
        // this thread get correctly added.
        updateBytesRead()
        closeIfNeeded()
      }

      private val key: K = if (reader == null) null.asInstanceOf[K] else reader.createKey()
      private val value: V = if (reader == null) null.asInstanceOf[V] else reader.createValue()

      override def getNext(): (K, V) = {
        try {
          finished = !reader.next(key, value)
        } catch {
          case e: FileNotFoundException if ignoreMissingFiles =>
            logWarning(s"Skipped missing file: ${split.inputSplit}", e)
            finished = true
          // Throw FileNotFoundException even if `ignoreCorruptFiles` is true
          case e: FileNotFoundException if !ignoreMissingFiles => throw e
          case e: IOException if ignoreCorruptFiles =>
            logWarning(s"Skipped the rest content in the corrupted file: ${split.inputSplit}", e)
            finished = true
        }
        if (!finished) {
          inputMetrics.incRecordsRead(1)
        }
        if (inputMetrics.recordsRead % SparkHadoopUtil.UPDATE_INPUT_METRICS_INTERVAL_RECORDS == 0) {
          updateBytesRead()
        }
        (key, value)
      }

      override def close(): Unit = {
        if (reader != null) {
          InputFileBlockHolder.unset()
          try {
            reader.close()
          } catch {
            case e: Exception =>
              if (!ShutdownHookManager.inShutdown()) {
                logWarning("Exception in RecordReader.close()", e)
              }
          } finally {
            reader = null
          }
          if (getBytesReadCallback.isDefined) {
            updateBytesRead()
          } else if (split.inputSplit.value.isInstanceOf[FileSplit] ||
                     split.inputSplit.value.isInstanceOf[CombineFileSplit]) {
            // If we can't get the bytes read from the FS stats, fall back to the split size,
            // which may be inaccurate.
            try {
              inputMetrics.incBytesRead(split.inputSplit.value.getLength)
            } catch {
              case e: java.io.IOException =>
                logWarning("Unable to get input size to set InputMetrics for task", e)
            }
          }
        }
      }
    }
    new InterruptibleIterator[(K, V)](context, iter)
  }

  /** Maps over a partition, providing the InputSplit that was used as the base of the partition. */
  @DeveloperApi
  def mapPartitionsWithInputSplit[U: ClassTag](
      f: (InputSplit, Iterator[(K, V)]) => Iterator[U],
      preservesPartitioning: Boolean = false): RDD[U] = {
    new HadoopMapPartitionsWithSplitRDD(this, f, preservesPartitioning)
  }

  override def getPreferredLocations(split: Partition): Seq[String] = {
    val hsplit = split.asInstanceOf[HadoopPartition].inputSplit.value
    val locs = hsplit match {
      case lsplit: InputSplitWithLocationInfo =>
        HadoopRDD.convertSplitLocationInfo(lsplit.getLocationInfo)
      case _ => None
    }
    locs.getOrElse(hsplit.getLocations.filter(_ != "localhost"))
  }

  override def checkpoint(): Unit = {
    // Do nothing. Hadoop RDD should not be checkpointed.
  }

  override def persist(storageLevel: StorageLevel): this.type = {
    if (storageLevel.deserialized) {
      logWarning("Caching HadoopRDDs as deserialized objects usually leads to undesired" +
        " behavior because Hadoop's RecordReader reuses the same Writable object for all records." +
        " Use a map transformation to make copies of the records.")
    }
    super.persist(storageLevel)
  }

  def getConf: Configuration = getJobConf()
}

private[spark] object HadoopRDD extends Logging {
  /**
   * Configuration's constructor is not threadsafe (see SPARK-1097 and HADOOP-10456).
   * Therefore, we synchronize on this lock before calling new JobConf() or new Configuration().
   */
  val CONFIGURATION_INSTANTIATION_LOCK = new Object()

  /** Update the input bytes read metric each time this number of records has been read */
  val RECORDS_BETWEEN_BYTES_READ_METRIC_UPDATES = 256

  /**
   * The three methods below are helpers for accessing the local map, a property of the SparkEnv of
   * the local process.
   */
<<<<<<< HEAD
  def getCachedMetadata(key: String): Any = SparkEnv.get.hadoopJobMetadata.asMap().get(key)

  private def putCachedMetadata(key: String, value: Any): Unit =
    SparkEnv.get.hadoopJobMetadata.put(key, value.asInstanceOf[AnyRef])
=======
  def getCachedMetadata(key: String): AnyRef = SparkEnv.get.hadoopJobMetadata.get(key)

  private def putCachedMetadata(key: String, value: AnyRef): Unit =
    SparkEnv.get.hadoopJobMetadata.put(key, value)
>>>>>>> cb9fc4bb

  /** Add Hadoop configuration specific to a single partition and attempt. */
  def addLocalConfiguration(jobTrackerId: String, jobId: Int, splitId: Int, attemptId: Int,
                            conf: JobConf): Unit = {
    val jobID = new JobID(jobTrackerId, jobId)
    val taId = new TaskAttemptID(new TaskID(jobID, TaskType.MAP, splitId), attemptId)

    conf.set("mapreduce.task.id", taId.getTaskID.toString)
    conf.set("mapreduce.task.attempt.id", taId.toString)
    conf.setBoolean("mapreduce.task.ismap", true)
    conf.setInt("mapreduce.task.partition", splitId)
    conf.set("mapreduce.job.id", jobID.toString)
  }

  /**
   * Analogous to [[org.apache.spark.rdd.MapPartitionsRDD]], but passes in an InputSplit to
   * the given function rather than the index of the partition.
   */
  private[spark] class HadoopMapPartitionsWithSplitRDD[U: ClassTag, T: ClassTag](
      prev: RDD[T],
      f: (InputSplit, Iterator[T]) => Iterator[U],
      preservesPartitioning: Boolean = false)
    extends RDD[U](prev) {

    override val partitioner = if (preservesPartitioning) firstParent[T].partitioner else None

    override def getPartitions: Array[Partition] = firstParent[T].partitions

    override def compute(split: Partition, context: TaskContext): Iterator[U] = {
      val partition = split.asInstanceOf[HadoopPartition]
      val inputSplit = partition.inputSplit.value
      f(inputSplit, firstParent[T].iterator(split, context))
    }
  }

  private[spark] def convertSplitLocationInfo(
       infos: Array[SplitLocationInfo]): Option[Seq[String]] = {
    Option(infos).map(_.flatMap { loc =>
      val locationStr = loc.getLocation
      if (locationStr != "localhost") {
        if (loc.isInMemory) {
          logDebug(s"Partition $locationStr is cached by Hadoop.")
          Some(HDFSCacheTaskLocation(locationStr).toString)
        } else {
          Some(HostTaskLocation(locationStr).toString)
        }
      } else {
        None
      }
    })
  }
}<|MERGE_RESOLUTION|>--- conflicted
+++ resolved
@@ -405,17 +405,10 @@
    * The three methods below are helpers for accessing the local map, a property of the SparkEnv of
    * the local process.
    */
-<<<<<<< HEAD
-  def getCachedMetadata(key: String): Any = SparkEnv.get.hadoopJobMetadata.asMap().get(key)
-
-  private def putCachedMetadata(key: String, value: Any): Unit =
-    SparkEnv.get.hadoopJobMetadata.put(key, value.asInstanceOf[AnyRef])
-=======
   def getCachedMetadata(key: String): AnyRef = SparkEnv.get.hadoopJobMetadata.get(key)
 
   private def putCachedMetadata(key: String, value: AnyRef): Unit =
     SparkEnv.get.hadoopJobMetadata.put(key, value)
->>>>>>> cb9fc4bb
 
   /** Add Hadoop configuration specific to a single partition and attempt. */
   def addLocalConfiguration(jobTrackerId: String, jobId: Int, splitId: Int, attemptId: Int,
