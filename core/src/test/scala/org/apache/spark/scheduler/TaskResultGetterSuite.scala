/*
 * Licensed to the Apache Software Foundation (ASF) under one or more
 * contributor license agreements.  See the NOTICE file distributed with
 * this work for additional information regarding copyright ownership.
 * The ASF licenses this file to You under the Apache License, Version 2.0
 * (the "License"); you may not use this file except in compliance with
 * the License.  You may obtain a copy of the License at
 *
 *    http://www.apache.org/licenses/LICENSE-2.0
 *
 * Unless required by applicable law or agreed to in writing, software
 * distributed under the License is distributed on an "AS IS" BASIS,
 * WITHOUT WARRANTIES OR CONDITIONS OF ANY KIND, either express or implied.
 * See the License for the specific language governing permissions and
 * limitations under the License.
 */

package org.apache.spark.scheduler

import java.io.{File, ObjectInputStream}
import java.net.URL
import java.nio.ByteBuffer

import scala.collection.mutable.ArrayBuffer
import scala.concurrent.duration._
import scala.util.control.NonFatal

import org.mockito.ArgumentCaptor
import org.mockito.ArgumentMatchers.{any, anyLong}
import org.mockito.Mockito.{spy, times, verify}
import org.scalatest.Assertions._
import org.scalatest.BeforeAndAfter
import org.scalatest.concurrent.Eventually._

import org.apache.spark._
import org.apache.spark.TaskState.TaskState
import org.apache.spark.TestUtils.JavaSourceFromString
import org.apache.spark.internal.config.Network.RPC_MESSAGE_MAX_SIZE
import org.apache.spark.storage.TaskResultBlockId
import org.apache.spark.util.{MutableURLClassLoader, RpcUtils, ThreadUtils, Utils}


/**
 * Removes the TaskResult from the BlockManager before delegating to a normal TaskResultGetter.
 *
 * Used to test the case where a BlockManager evicts the task result (or dies) before the
 * TaskResult is retrieved.
 */
private class ResultDeletingTaskResultGetter(sparkEnv: SparkEnv, scheduler: TaskSchedulerImpl)
  extends TaskResultGetter(sparkEnv, scheduler) {
  var removedResult = false

  @volatile var removeBlockSuccessfully = false

  override def enqueueSuccessfulTask(
    taskSetManager: TaskSetManager, tid: Long, serializedData: ByteBuffer): Unit = {
    if (!removedResult) {
      // Only remove the result once, since we'd like to test the case where the task eventually
      // succeeds.
      serializer.get().deserialize[TaskResult[_]](serializedData) match {
        case IndirectTaskResult(blockId, _) =>
          sparkEnv.blockManager.master.removeBlock(blockId)
          // removeBlock is asynchronous. Need to wait it's removed successfully
          try {
            eventually(timeout(3.seconds), interval(200.milliseconds)) {
              assert(!sparkEnv.blockManager.master.contains(blockId))
            }
            removeBlockSuccessfully = true
          } catch {
            case NonFatal(e) => removeBlockSuccessfully = false
          }
        case _: DirectTaskResult[_] =>
          taskSetManager.abort("Internal error: expect only indirect results")
      }
      serializedData.rewind()
      removedResult = true
    }
    super.enqueueSuccessfulTask(taskSetManager, tid, serializedData)
  }
}

private class DummyTaskSchedulerImpl(sc: SparkContext)
  extends TaskSchedulerImpl(sc, 1, true) {
  override def handleFailedTask(
      taskSetManager: TaskSetManager,
      tid: Long,
      taskState: TaskState,
      reason: TaskFailedReason): Unit = {
    // do nothing
  }
}

/**
 * A [[TaskResultGetter]] that stores the [[DirectTaskResult]]s it receives from executors
 * _before_ modifying the results in any way.
 */
private class MyTaskResultGetter(env: SparkEnv, scheduler: TaskSchedulerImpl)
  extends TaskResultGetter(env, scheduler) {

  // Use the current thread so we can access its results synchronously
<<<<<<< HEAD
  protected override val getTaskResultExecutor = MoreExecutors.newDirectExecutorService()
=======
  protected override val getTaskResultExecutor = ThreadUtils.sameThreadExecutorService
>>>>>>> cb9fc4bb

  // DirectTaskResults that we receive from the executors
  private val _taskResults = new ArrayBuffer[DirectTaskResult[_]]

  def taskResults: Seq[DirectTaskResult[_]] = _taskResults

  override def enqueueSuccessfulTask(tsm: TaskSetManager, tid: Long, data: ByteBuffer): Unit = {
    // work on a copy since the super class still needs to use the buffer
    val newBuffer = data.duplicate()
    _taskResults += env.closureSerializer.newInstance().deserialize[DirectTaskResult[_]](newBuffer)
    super.enqueueSuccessfulTask(tsm, tid, data)
  }
}


/**
 * Tests related to handling task results (both direct and indirect).
 */
class TaskResultGetterSuite extends SparkFunSuite with BeforeAndAfter with LocalSparkContext {

  // Set the RPC message size to be as small as possible (it must be an integer, so 1 is as small
  // as we can make it) so the tests don't take too long.
  def conf: SparkConf = new SparkConf().set(RPC_MESSAGE_MAX_SIZE, 1)

  test("handling results smaller than max RPC message size") {
    sc = new SparkContext("local", "test", conf)
    val result = sc.parallelize(Seq(1), 1).map(x => 2 * x).reduce((x, y) => x)
    assert(result === 2)
  }

  test("handling results larger than max RPC message size") {
    sc = new SparkContext("local", "test", conf)
    val maxRpcMessageSize = RpcUtils.maxMessageSizeBytes(conf)
    val result =
      sc.parallelize(Seq(1), 1).map(x => 1.to(maxRpcMessageSize).toArray).reduce((x, y) => x)
    assert(result === 1.to(maxRpcMessageSize).toArray)

    val RESULT_BLOCK_ID = TaskResultBlockId(0)
    assert(sc.env.blockManager.master.getLocations(RESULT_BLOCK_ID).size === 0,
      "Expect result to be removed from the block manager.")
  }

  test("handling total size of results larger than maxResultSize") {
    sc = new SparkContext("local", "test", conf)
    val scheduler = new DummyTaskSchedulerImpl(sc)
    val spyScheduler = spy(scheduler)
    val resultGetter = new TaskResultGetter(sc.env, spyScheduler)
    scheduler.taskResultGetter = resultGetter
    val myTsm = new TaskSetManager(spyScheduler, FakeTask.createTaskSet(2), 1) {
      // always returns false
      override def canFetchMoreResults(size: Long): Boolean = false
    }
    val indirectTaskResult = IndirectTaskResult(TaskResultBlockId(0), 0)
    val directTaskResult = new DirectTaskResult(ByteBuffer.allocate(0), Nil, Array())
    val ser = sc.env.closureSerializer.newInstance()
    val serializedIndirect = ser.serialize(indirectTaskResult)
    val serializedDirect = ser.serialize(directTaskResult)
    resultGetter.enqueueSuccessfulTask(myTsm, 0, serializedDirect)
    resultGetter.enqueueSuccessfulTask(myTsm, 1, serializedIndirect)
    eventually(timeout(1.second)) {
      verify(spyScheduler, times(1)).handleFailedTask(
        myTsm, 0, TaskState.KILLED, TaskKilled("Tasks result size has exceeded maxResultSize"))
      verify(spyScheduler, times(1)).handleFailedTask(
        myTsm, 1, TaskState.KILLED, TaskKilled("Tasks result size has exceeded maxResultSize"))
    }
  }

  test("task retried if result missing from block manager") {
    // Set the maximum number of task failures to > 0, so that the task set isn't aborted
    // after the result is missing.
    sc = new SparkContext("local[1,2]", "test", conf)
    // If this test hangs, it's probably because no resource offers were made after the task
    // failed.
    val scheduler: TaskSchedulerImpl = sc.taskScheduler match {
      case taskScheduler: TaskSchedulerImpl =>
        taskScheduler
      case _ =>
        assert(false, "Expect local cluster to use TaskSchedulerImpl")
        throw new ClassCastException
    }
    val resultGetter = new ResultDeletingTaskResultGetter(sc.env, scheduler)
    scheduler.taskResultGetter = resultGetter
    val maxRpcMessageSize = RpcUtils.maxMessageSizeBytes(conf)
    val result =
      sc.parallelize(Seq(1), 1).map(x => 1.to(maxRpcMessageSize).toArray).reduce((x, y) => x)
    assert(resultGetter.removeBlockSuccessfully)
    assert(result === 1.to(maxRpcMessageSize).toArray)

    // Make sure two tasks were run (one failed one, and a second retried one).
    assert(scheduler.nextTaskId.get() === 2)
  }

  /**
   * Make sure we are using the context classloader when deserializing failed TaskResults instead
   * of the Spark classloader.

   * This test compiles a jar containing an exception and tests that when it is thrown on the
   * executor, enqueueFailedTask can correctly deserialize the failure and identify the thrown
   * exception as the cause.

   * Before this fix, enqueueFailedTask would throw a ClassNotFoundException when deserializing
   * the exception, resulting in an UnknownReason for the TaskEndResult.
   */
  test("failed task deserialized with the correct classloader (SPARK-11195)") {
    // compile a small jar containing an exception that will be thrown on an executor.
    val tempDir = Utils.createTempDir()
    val srcDir = new File(tempDir, "repro/")
    srcDir.mkdirs()
    val excSource = new JavaSourceFromString(new File(srcDir, "MyException").toURI.getPath,
      """package repro;
        |
        |public class MyException extends Exception {
        |}
      """.stripMargin)
    val excFile = TestUtils.createCompiledClass("MyException", srcDir, excSource, Seq.empty)
    val jarFile = new File(tempDir, "testJar-%s.jar".format(System.currentTimeMillis()))
    TestUtils.createJar(Seq(excFile), jarFile, directoryPrefix = Some("repro"))

    // ensure we reset the classloader after the test completes
    val originalClassLoader = Thread.currentThread.getContextClassLoader
    val loader = new MutableURLClassLoader(new Array[URL](0), originalClassLoader)
    Utils.tryWithSafeFinally {
      // load the exception from the jar
      loader.addURL(jarFile.toURI.toURL)
      Thread.currentThread().setContextClassLoader(loader)
      val excClass: Class[_] = Utils.classForName("repro.MyException")

      // NOTE: we must run the cluster with "local" so that the executor can load the compiled
      // jar.
      sc = new SparkContext("local", "test", conf)
      val rdd = sc.parallelize(Seq(1), 1).map { _ =>
        val exc = excClass.getConstructor().newInstance().asInstanceOf[Exception]
        throw exc
      }

      // the driver should not have any problems resolving the exception class and determining
      // why the task failed.
      val exceptionMessage = intercept[SparkException] {
        rdd.collect()
      }.getMessage

      val expectedFailure = """(?s).*Lost task.*: repro.MyException.*""".r
      val unknownFailure = """(?s).*Lost task.*: UnknownReason.*""".r

      assert(expectedFailure.findFirstMatchIn(exceptionMessage).isDefined)
      assert(unknownFailure.findFirstMatchIn(exceptionMessage).isEmpty)
    } {
      Thread.currentThread.setContextClassLoader(originalClassLoader)
      loader.close()
    }
  }

  test("task result size is set on the driver, not the executors") {
    import InternalAccumulator._

    // Set up custom TaskResultGetter and TaskSchedulerImpl spy
    sc = new SparkContext("local", "test", conf)
    val scheduler = sc.taskScheduler.asInstanceOf[TaskSchedulerImpl]
    val spyScheduler = spy(scheduler)
    val resultGetter = new MyTaskResultGetter(sc.env, spyScheduler)
    val newDAGScheduler = new DAGScheduler(sc, spyScheduler)
    scheduler.taskResultGetter = resultGetter
    sc.dagScheduler = newDAGScheduler
    sc.taskScheduler = spyScheduler
    sc.taskScheduler.setDAGScheduler(newDAGScheduler)

    // Just run 1 task and capture the corresponding DirectTaskResult
    sc.parallelize(1 to 1, 1).count()
    val captor = ArgumentCaptor.forClass(classOf[DirectTaskResult[_]])
    verify(spyScheduler, times(1)).handleSuccessfulTask(any(), anyLong(), captor.capture())

    // When a task finishes, the executor sends a serialized DirectTaskResult to the driver
    // without setting the result size so as to avoid serializing the result again. Instead,
    // the result size is set later in TaskResultGetter on the driver before passing the
    // DirectTaskResult on to TaskSchedulerImpl. In this test, we capture the DirectTaskResult
    // before and after the result size is set.
    assert(resultGetter.taskResults.size === 1)
    val resBefore = resultGetter.taskResults.head
    val resAfter = captor.getValue
    val resSizeBefore = resBefore.accumUpdates.find(_.name == Some(RESULT_SIZE)).map(_.value)
    val resSizeAfter = resAfter.accumUpdates.find(_.name == Some(RESULT_SIZE)).map(_.value)
    assert(resSizeBefore.exists(_ == 0L))
    assert(resSizeAfter.exists(_.toString.toLong > 0L))
  }

  test("failed task is handled when error occurs deserializing the reason") {
    sc = new SparkContext("local", "test", conf)
    val rdd = sc.parallelize(Seq(1), 1).map { _ =>
      throw new UndeserializableException
    }
    val message = intercept[SparkException] {
      rdd.collect()
    }.getMessage
    // Job failed, even though the failure reason is unknown.
    val unknownFailure = """(?s).*Lost task.*: UnknownReason.*""".r
    assert(unknownFailure.findFirstMatchIn(message).isDefined)
  }

}

private class UndeserializableException extends Exception {
  private def readObject(in: ObjectInputStream): Unit = {
    // scalastyle:off throwerror
    throw new NoClassDefFoundError()
    // scalastyle:on throwerror
  }
}
<|MERGE_RESOLUTION|>--- conflicted
+++ resolved
@@ -98,11 +98,7 @@
   extends TaskResultGetter(env, scheduler) {
 
   // Use the current thread so we can access its results synchronously
-<<<<<<< HEAD
-  protected override val getTaskResultExecutor = MoreExecutors.newDirectExecutorService()
-=======
   protected override val getTaskResultExecutor = ThreadUtils.sameThreadExecutorService
->>>>>>> cb9fc4bb
 
   // DirectTaskResults that we receive from the executors
   private val _taskResults = new ArrayBuffer[DirectTaskResult[_]]
