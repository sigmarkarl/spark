<?xml version="1.0" encoding="UTF-8"?>
<!--
  ~ Licensed to the Apache Software Foundation (ASF) under one or more
  ~ contributor license agreements.  See the NOTICE file distributed with
  ~ this work for additional information regarding copyright ownership.
  ~ The ASF licenses this file to You under the Apache License, Version 2.0
  ~ (the "License"); you may not use this file except in compliance with
  ~ the License.  You may obtain a copy of the License at
  ~
  ~    http://www.apache.org/licenses/LICENSE-2.0
  ~
  ~ Unless required by applicable law or agreed to in writing, software
  ~ distributed under the License is distributed on an "AS IS" BASIS,
  ~ WITHOUT WARRANTIES OR CONDITIONS OF ANY KIND, either express or implied.
  ~ See the License for the specific language governing permissions and
  ~ limitations under the License.
  -->
<project xmlns="http://maven.apache.org/POM/4.0.0" xmlns:xsi="http://www.w3.org/2001/XMLSchema-instance" xsi:schemaLocation="http://maven.apache.org/POM/4.0.0 http://maven.apache.org/xsd/maven-4.0.0.xsd">
  <modelVersion>4.0.0</modelVersion>
  <parent>
    <groupId>org.apache.spark</groupId>
<<<<<<< HEAD
    <artifactId>spark-parent_2.12</artifactId>
    <version>2.4.0-SNAPSHOT</version>
=======
    <artifactId>spark-parent_2.11</artifactId>
    <version>3.0.0-SNAPSHOT</version>
>>>>>>> 703e6da1
    <relativePath>../../pom.xml</relativePath>
  </parent>

  <artifactId>spark-yarn_2.12</artifactId>
  <packaging>jar</packaging>
  <name>Spark Project YARN</name>
  <properties>
    <sbt.project.name>yarn</sbt.project.name>
    <jersey-1.version>1.9</jersey-1.version>
  </properties>

  <dependencies>
    <dependency>
      <groupId>org.apache.spark</groupId>
      <artifactId>spark-core_${scala.binary.version}</artifactId>
      <version>${project.version}</version>
    </dependency>
    <dependency>
      <groupId>org.apache.spark</groupId>
      <artifactId>spark-network-yarn_${scala.binary.version}</artifactId>
      <version>${project.version}</version>
      <scope>test</scope>
    </dependency>
    <dependency>
      <groupId>org.apache.spark</groupId>
      <artifactId>spark-core_${scala.binary.version}</artifactId>
      <version>${project.version}</version>
      <type>test-jar</type>
      <scope>test</scope>
    </dependency>
    <dependency>
      <groupId>org.apache.spark</groupId>
      <artifactId>spark-tags_${scala.binary.version}</artifactId>
      <type>test-jar</type>
      <scope>test</scope>
    </dependency>
    <dependency>
      <groupId>org.apache.hadoop</groupId>
      <artifactId>hadoop-yarn-api</artifactId>
    </dependency>
    <dependency>
      <groupId>org.apache.hadoop</groupId>
      <artifactId>hadoop-yarn-common</artifactId>
    </dependency>
    <dependency>
      <groupId>org.apache.hadoop</groupId>
      <artifactId>hadoop-yarn-server-web-proxy</artifactId>
    </dependency>
    <dependency>
      <groupId>org.apache.hadoop</groupId>
      <artifactId>hadoop-yarn-client</artifactId>
    </dependency>
    <dependency>
      <groupId>org.apache.hadoop</groupId>
      <artifactId>hadoop-client</artifactId>
    </dependency>

    <!-- Explicit listing of transitive deps that are shaded. Otherwise, odd compiler crashes. -->
    <dependency>
      <groupId>com.google.guava</groupId>
      <artifactId>guava</artifactId>
    </dependency>
    <dependency>
      <groupId>org.eclipse.jetty</groupId>
      <artifactId>jetty-server</artifactId>
    </dependency>
    <dependency>
      <groupId>org.eclipse.jetty</groupId>
      <artifactId>jetty-plus</artifactId>
    </dependency>
    <dependency>
      <groupId>org.eclipse.jetty</groupId>
      <artifactId>jetty-util</artifactId>
    </dependency>
    <dependency>
      <groupId>org.eclipse.jetty</groupId>
      <artifactId>jetty-http</artifactId>
    </dependency>
    <dependency>
      <groupId>org.eclipse.jetty</groupId>
      <artifactId>jetty-servlet</artifactId>
    </dependency>
    <dependency>
      <groupId>org.eclipse.jetty</groupId>
      <artifactId>jetty-servlets</artifactId>
    </dependency>
    <!-- End of shaded deps. -->

    <!--
      SPARK-10059: Explicitly add JSP dependencies for tests since the MiniYARN cluster needs them.
    -->
    <dependency>
      <groupId>org.eclipse.jetty.orbit</groupId>
      <artifactId>javax.servlet.jsp</artifactId>
      <version>2.2.0.v201112011158</version>
      <scope>test</scope>
    </dependency>
    <dependency>
      <groupId>org.eclipse.jetty.orbit</groupId>
      <artifactId>javax.servlet.jsp.jstl</artifactId>
      <version>1.2.0.v201105211821</version>
      <scope>test</scope>
    </dependency>

    <dependency>
      <groupId>org.apache.hadoop</groupId>
      <artifactId>hadoop-yarn-server-tests</artifactId>
      <classifier>tests</classifier>
      <scope>test</scope>
    </dependency>

    <dependency>
      <groupId>org.mockito</groupId>
      <artifactId>mockito-core</artifactId>
      <scope>test</scope>
    </dependency>

     <!--
       Jersey 1 dependencies only required for YARN integration testing. Creating a YARN cluster
       in the JVM requires starting a Jersey 1-based web application.
     -->
     <dependency>
       <groupId>com.sun.jersey</groupId>
       <artifactId>jersey-core</artifactId>
       <scope>test</scope>
       <version>${jersey-1.version}</version>
     </dependency>
     <dependency>
       <groupId>com.sun.jersey</groupId>
       <artifactId>jersey-json</artifactId>
       <scope>test</scope>
       <version>${jersey-1.version}</version>
     </dependency>
     <dependency>
       <groupId>com.sun.jersey</groupId>
       <artifactId>jersey-server</artifactId>
       <scope>test</scope>
       <version>${jersey-1.version}</version>
     </dependency>
     <dependency>
       <groupId>com.sun.jersey.contribs</groupId>
       <artifactId>jersey-guice</artifactId>
       <scope>test</scope>
       <version>${jersey-1.version}</version>
     </dependency>

    <!-- These dependencies are duplicated from core, because dependencies in the "provided"
    scope are not transitive.-->
    <dependency>
      <groupId>${hive.group}</groupId>
      <artifactId>hive-exec</artifactId>
      <scope>provided</scope>
    </dependency>
    <dependency>
      <groupId>${hive.group}</groupId>
      <artifactId>hive-metastore</artifactId>
      <scope>provided</scope>
    </dependency>
    <dependency>
      <groupId>org.apache.thrift</groupId>
      <artifactId>libthrift</artifactId>
      <scope>provided</scope>
    </dependency>
    <dependency>
      <groupId>org.apache.thrift</groupId>
      <artifactId>libfb303</artifactId>
      <scope>provided</scope>
    </dependency>
  </dependencies>

  <build>
    <outputDirectory>target/scala-${scala.binary.version}/classes</outputDirectory>
    <testOutputDirectory>target/scala-${scala.binary.version}/test-classes</testOutputDirectory>
  </build>

</project><|MERGE_RESOLUTION|>--- conflicted
+++ resolved
@@ -19,13 +19,8 @@
   <modelVersion>4.0.0</modelVersion>
   <parent>
     <groupId>org.apache.spark</groupId>
-<<<<<<< HEAD
     <artifactId>spark-parent_2.12</artifactId>
-    <version>2.4.0-SNAPSHOT</version>
-=======
-    <artifactId>spark-parent_2.11</artifactId>
     <version>3.0.0-SNAPSHOT</version>
->>>>>>> 703e6da1
     <relativePath>../../pom.xml</relativePath>
   </parent>
 
