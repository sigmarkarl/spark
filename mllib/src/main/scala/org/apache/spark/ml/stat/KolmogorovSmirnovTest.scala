/*
 * Licensed to the Apache Software Foundation (ASF) under one or more
 * contributor license agreements.  See the NOTICE file distributed with
 * this work for additional information regarding copyright ownership.
 * The ASF licenses this file to You under the Apache License, Version 2.0
 * (the "License"); you may not use this file except in compliance with
 * the License.  You may obtain a copy of the License at
 *
 *    http://www.apache.org/licenses/LICENSE-2.0
 *
 * Unless required by applicable law or agreed to in writing, software
 * distributed under the License is distributed on an "AS IS" BASIS,
 * WITHOUT WARRANTIES OR CONDITIONS OF ANY KIND, either express or implied.
 * See the License for the specific language governing permissions and
 * limitations under the License.
 */

package org.apache.spark.ml.stat

import scala.annotation.varargs

import org.apache.spark.annotation.{Experimental, Since}
import org.apache.spark.api.java.function.Function
import org.apache.spark.ml.util.SchemaUtils
import org.apache.spark.mllib.stat.{Statistics => OldStatistics}
import org.apache.spark.rdd.RDD
import org.apache.spark.sql.{DataFrame, Dataset, Row}
import org.apache.spark.sql.functions.col

/**
 * :: Experimental ::
 *
 * Conduct the two-sided Kolmogorov Smirnov (KS) test for data sampled from a
 * continuous distribution. By comparing the largest difference between the empirical cumulative
 * distribution of the sample data and the theoretical distribution we can provide a test for the
 * the null hypothesis that the sample data comes from that theoretical distribution.
 * For more information on KS Test:
 * @see <a href="https://en.wikipedia.org/wiki/Kolmogorov%E2%80%93Smirnov_test">
 * Kolmogorov-Smirnov test (Wikipedia)</a>
 */
@Experimental
@Since("2.4.0")
object KolmogorovSmirnovTest {

  /** Used to construct output schema of test */
  private case class KolmogorovSmirnovTestResult(
      pValue: Double,
      statistic: Double)

  private def getSampleRDD(dataset: DataFrame, sampleCol: String): RDD[Double] = {
    SchemaUtils.checkNumericType(dataset.schema, sampleCol)
    import dataset.sparkSession.implicits._
    dataset.select(col(sampleCol).cast("double")).as[Double].rdd
  }

  /**
   * Conduct the two-sided Kolmogorov-Smirnov (KS) test for data sampled from a
   * continuous distribution. By comparing the largest difference between the empirical cumulative
   * distribution of the sample data and the theoretical distribution we can provide a test for the
   * the null hypothesis that the sample data comes from that theoretical distribution.
   *
   * @param dataset A `Dataset` or a `DataFrame` containing the sample of data to test
   * @param sampleCol Name of sample column in dataset, of any numerical type
   * @param cdf a `Double => Double` function to calculate the theoretical CDF at a given value
   * @return DataFrame containing the test result for the input sampled data.
   *         This DataFrame will contain a single Row with the following fields:
   *          - `pValue: Double`
   *          - `statistic: Double`
   */
  @Since("2.4.0")
  def test(dataset: Dataset[_], sampleCol: String, cdf: Double => Double): DataFrame = {
    val spark = dataset.sparkSession

    val rdd = getSampleRDD(dataset.toDF(), sampleCol)
    val testResult = OldStatistics.kolmogorovSmirnovTest(rdd, cdf)
    spark.createDataFrame(Seq(KolmogorovSmirnovTestResult(
      testResult.pValue, testResult.statistic)))
  }

  /**
   * Java-friendly version of `test(dataset: DataFrame, sampleCol: String, cdf: Double => Double)`
   */
  @Since("2.4.0")
  def test(
      dataset: Dataset[_],
      sampleCol: String,
      cdf: Function[java.lang.Double, java.lang.Double]): DataFrame = {
<<<<<<< HEAD
    null
=======
    test(dataset, sampleCol, (x: Double) => cdf.call(x).toDouble)
>>>>>>> 2824f12b
  }

  /**
   * Convenience function to conduct a one-sample, two-sided Kolmogorov-Smirnov test for probability
   * distribution equality. Currently supports the normal distribution, taking as parameters
   * the mean and standard deviation.
   *
   * @param dataset A `Dataset` or a `DataFrame` containing the sample of data to test
   * @param sampleCol Name of sample column in dataset, of any numerical type
   * @param distName a `String` name for a theoretical distribution, currently only support "norm".
   * @param params `Double*` specifying the parameters to be used for the theoretical distribution.
    *              For "norm" distribution, the parameters includes mean and variance.
   * @return DataFrame containing the test result for the input sampled data.
   *         This DataFrame will contain a single Row with the following fields:
   *          - `pValue: Double`
   *          - `statistic: Double`
   */
  @Since("2.4.0")
  @varargs
  def test(
      dataset: Dataset[_],
      sampleCol: String, distName: String,
      params: Double*): DataFrame = {
    val spark = dataset.sparkSession

    val rdd = getSampleRDD(dataset.toDF(), sampleCol)
    val testResult = OldStatistics.kolmogorovSmirnovTest(rdd, distName, params: _*)
    spark.createDataFrame(Seq(KolmogorovSmirnovTestResult(
      testResult.pValue, testResult.statistic)))
  }
}<|MERGE_RESOLUTION|>--- conflicted
+++ resolved
@@ -85,11 +85,7 @@
       dataset: Dataset[_],
       sampleCol: String,
       cdf: Function[java.lang.Double, java.lang.Double]): DataFrame = {
-<<<<<<< HEAD
-    null
-=======
     test(dataset, sampleCol, (x: Double) => cdf.call(x).toDouble)
->>>>>>> 2824f12b
   }
 
   /**
