--- conflicted
+++ resolved
@@ -22,14 +22,10 @@
 import java.time.LocalDate;
 import java.util.*;
 
-<<<<<<< HEAD
-import com.google.common.base.MoreObjects;
-=======
 import org.apache.commons.lang3.builder.ToStringBuilder;
 import org.apache.commons.lang3.builder.ToStringStyle;
 import org.junit.*;
 
->>>>>>> cb9fc4bb
 import org.apache.spark.sql.*;
 import org.apache.spark.sql.catalyst.expressions.GenericRow;
 import org.apache.spark.sql.catalyst.util.DateTimeUtils;
@@ -493,19 +489,6 @@
 
     @Override
     public String toString() {
-<<<<<<< HEAD
-      return MoreObjects.toStringHelper(this)
-              .add("shortField", shortField)
-              .add("intField", intField)
-              .add("longField", longField)
-              .add("floatField", floatField)
-              .add("doubleField", doubleField)
-              .add("stringField", stringField)
-              .add("booleanField", booleanField)
-              .add("timestampField", timestampField)
-              .add("nullIntField", nullIntField)
-              .toString();
-=======
       return new ToStringBuilder(this, ToStringStyle.SHORT_PREFIX_STYLE)
           .append("shortField", shortField)
           .append("intField", intField)
@@ -517,7 +500,6 @@
           .append("timestampField", timestampField)
           .append("nullIntField", nullIntField)
           .toString();
->>>>>>> cb9fc4bb
     }
   }
 
@@ -605,17 +587,10 @@
 
     @Override
     public String toString() {
-<<<<<<< HEAD
-      return MoreObjects.toStringHelper(this)
-        .add("localDateField", localDateField)
-        .add("instantField", instantField)
-        .toString();
-=======
       return new ToStringBuilder(this, ToStringStyle.SHORT_PREFIX_STYLE)
           .append("localDateField", localDateField)
           .append("instantField", instantField)
           .toString();
->>>>>>> cb9fc4bb
     }
 
   }
