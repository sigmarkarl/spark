--- conflicted
+++ resolved
@@ -67,13 +67,9 @@
 
   /** Overridden make copy also propagates sqlContext to copied plan. */
   override def makeCopy(newArgs: Array[AnyRef]): SparkPlan = {
-<<<<<<< HEAD
-    if (sqlContext != null) SparkSession.setActiveSession(sqlContext.sparkSession)
-=======
     if (sqlContext != null) {
       SparkSession.setActiveSession(sqlContext.sparkSession)
     }
->>>>>>> 684c719c
     super.makeCopy(newArgs)
   }
 
