/*
 * Licensed to the Apache Software Foundation (ASF) under one or more
 * contributor license agreements.  See the NOTICE file distributed with
 * this work for additional information regarding copyright ownership.
 * The ASF licenses this file to You under the Apache License, Version 2.0
 * (the "License"); you may not use this file except in compliance with
 * the License.  You may obtain a copy of the License at
 *
 *    http://www.apache.org/licenses/LICENSE-2.0
 *
 * Unless required by applicable law or agreed to in writing, software
 * distributed under the License is distributed on an "AS IS" BASIS,
 * WITHOUT WARRANTIES OR CONDITIONS OF ANY KIND, either express or implied.
 * See the License for the specific language governing permissions and
 * limitations under the License.
 */

package org.apache.spark.network.yarn;

import java.io.File;
import java.io.IOException;
import java.nio.charset.StandardCharsets;
import java.nio.ByteBuffer;
import java.util.List;
import java.util.Map;
import java.util.Objects;

import com.fasterxml.jackson.annotation.JsonCreator;
import com.fasterxml.jackson.annotation.JsonProperty;
import com.fasterxml.jackson.databind.ObjectMapper;
import com.google.common.annotations.VisibleForTesting;
<<<<<<< HEAD
import com.google.common.base.MoreObjects;
import com.google.common.base.Objects;
=======
>>>>>>> cb9fc4bb
import com.google.common.base.Preconditions;
import com.google.common.collect.Lists;
import org.apache.commons.lang3.builder.ToStringBuilder;
import org.apache.commons.lang3.builder.ToStringStyle;
import org.apache.hadoop.conf.Configuration;
import org.apache.hadoop.fs.FileSystem;
import org.apache.hadoop.fs.Path;
import org.apache.hadoop.fs.permission.FsPermission;
import org.apache.hadoop.metrics2.impl.MetricsSystemImpl;
import org.apache.hadoop.metrics2.lib.DefaultMetricsSystem;
import org.apache.hadoop.yarn.api.records.ContainerId;
import org.apache.hadoop.yarn.server.api.*;
import org.apache.spark.network.util.LevelDBProvider;
import org.iq80.leveldb.DB;
import org.iq80.leveldb.DBIterator;

import org.slf4j.Logger;
import org.slf4j.LoggerFactory;

import org.apache.spark.network.TransportContext;
import org.apache.spark.network.crypto.AuthServerBootstrap;
import org.apache.spark.network.sasl.ShuffleSecretManager;
import org.apache.spark.network.server.TransportServer;
import org.apache.spark.network.server.TransportServerBootstrap;
import org.apache.spark.network.shuffle.ExternalBlockHandler;
import org.apache.spark.network.util.TransportConf;
import org.apache.spark.network.yarn.util.HadoopConfigProvider;

/**
 * An external shuffle service used by Spark on Yarn.
 *
 * This is intended to be a long-running auxiliary service that runs in the NodeManager process.
 * A Spark application may connect to this service by setting `spark.shuffle.service.enabled`.
 * The application also automatically derives the service port through `spark.shuffle.service.port`
 * specified in the Yarn configuration. This is so that both the clients and the server agree on
 * the same port to communicate on.
 *
 * The service also optionally supports authentication. This ensures that executors from one
 * application cannot read the shuffle files written by those from another. This feature can be
 * enabled by setting `spark.authenticate` in the Yarn configuration before starting the NM.
 * Note that the Spark application must also set `spark.authenticate` manually and, unlike in
 * the case of the service port, will not inherit this setting from the Yarn configuration. This
 * is because an application running on the same Yarn cluster may choose to not use the external
 * shuffle service, in which case its setting of `spark.authenticate` should be independent of
 * the service's.
 */
public class YarnShuffleService extends AuxiliaryService {
  private static final Logger logger = LoggerFactory.getLogger(YarnShuffleService.class);

  // Port on which the shuffle server listens for fetch requests
  private static final String SPARK_SHUFFLE_SERVICE_PORT_KEY = "spark.shuffle.service.port";
  private static final int DEFAULT_SPARK_SHUFFLE_SERVICE_PORT = 7337;

  // Whether the shuffle server should authenticate fetch requests
  private static final String SPARK_AUTHENTICATE_KEY = "spark.authenticate";
  private static final boolean DEFAULT_SPARK_AUTHENTICATE = false;

  private static final String RECOVERY_FILE_NAME = "registeredExecutors.ldb";
  private static final String SECRETS_RECOVERY_FILE_NAME = "sparkShuffleRecovery.ldb";

  // Whether failure during service initialization should stop the NM.
  @VisibleForTesting
  static final String STOP_ON_FAILURE_KEY = "spark.yarn.shuffle.stopOnFailure";
  private static final boolean DEFAULT_STOP_ON_FAILURE = false;

  // just for testing when you want to find an open port
  @VisibleForTesting
  static int boundPort = -1;
  private static final ObjectMapper mapper = new ObjectMapper();
  private static final String APP_CREDS_KEY_PREFIX = "AppCreds";
  private static final LevelDBProvider.StoreVersion CURRENT_VERSION = new LevelDBProvider
      .StoreVersion(1, 0);

  // just for integration tests that want to look at this file -- in general not sensible as
  // a static
  @VisibleForTesting
  static YarnShuffleService instance;

  // An entity that manages the shuffle secret per application
  // This is used only if authentication is enabled
  @VisibleForTesting
  ShuffleSecretManager secretManager;

  // The actual server that serves shuffle files
  private TransportServer shuffleServer = null;

  private TransportContext transportContext = null;

  private Configuration _conf = null;

  // The recovery path used to shuffle service recovery
  @VisibleForTesting
  Path _recoveryPath = null;

  // Handles registering executors and opening shuffle blocks
  @VisibleForTesting
  ExternalBlockHandler blockHandler;

  // Where to store & reload executor info for recovering state after an NM restart
  @VisibleForTesting
  File registeredExecutorFile;

  // Where to store & reload application secrets for recovering state after an NM restart
  @VisibleForTesting
  File secretsFile;

  private DB db;

  public YarnShuffleService() {
    super("spark_shuffle");
    logger.info("Initializing YARN shuffle service for Spark");
    instance = this;
  }

  /**
   * Return whether authentication is enabled as specified by the configuration.
   * If so, fetch requests will fail unless the appropriate authentication secret
   * for the application is provided.
   */
  private boolean isAuthenticationEnabled() {
    return secretManager != null;
  }

  /**
   * Start the shuffle server with the given configuration.
   */
  @Override
  protected void serviceInit(Configuration conf) throws Exception {
    _conf = conf;

    boolean stopOnFailure = conf.getBoolean(STOP_ON_FAILURE_KEY, DEFAULT_STOP_ON_FAILURE);

    try {
      // In case this NM was killed while there were running spark applications, we need to restore
      // lost state for the existing executors. We look for an existing file in the NM's local dirs.
      // If we don't find one, then we choose a file to use to save the state next time.  Even if
      // an application was stopped while the NM was down, we expect yarn to call stopApplication()
      // when it comes back
      if (_recoveryPath != null) {
        registeredExecutorFile = initRecoveryDb(RECOVERY_FILE_NAME);
      }

      TransportConf transportConf = new TransportConf("shuffle", new HadoopConfigProvider(conf));
      blockHandler = new ExternalBlockHandler(transportConf, registeredExecutorFile);

      // If authentication is enabled, set up the shuffle server to use a
      // special RPC handler that filters out unauthenticated fetch requests
      List<TransportServerBootstrap> bootstraps = Lists.newArrayList();
      boolean authEnabled = conf.getBoolean(SPARK_AUTHENTICATE_KEY, DEFAULT_SPARK_AUTHENTICATE);
      if (authEnabled) {
        secretManager = new ShuffleSecretManager();
        if (_recoveryPath != null) {
          loadSecretsFromDb();
        }
        bootstraps.add(new AuthServerBootstrap(transportConf, secretManager));
      }

      int port = conf.getInt(
        SPARK_SHUFFLE_SERVICE_PORT_KEY, DEFAULT_SPARK_SHUFFLE_SERVICE_PORT);
      transportContext = new TransportContext(transportConf, blockHandler);
      shuffleServer = transportContext.createServer(port, bootstraps);
      // the port should normally be fixed, but for tests its useful to find an open port
      port = shuffleServer.getPort();
      boundPort = port;
      String authEnabledString = authEnabled ? "enabled" : "not enabled";

      // register metrics on the block handler into the Node Manager's metrics system.
      blockHandler.getAllMetrics().getMetrics().put("numRegisteredConnections",
          shuffleServer.getRegisteredConnections());
      YarnShuffleServiceMetrics serviceMetrics =
          new YarnShuffleServiceMetrics(blockHandler.getAllMetrics());

      MetricsSystemImpl metricsSystem = (MetricsSystemImpl) DefaultMetricsSystem.instance();
      metricsSystem.register(
          "sparkShuffleService", "Metrics on the Spark Shuffle Service", serviceMetrics);
      logger.info("Registered metrics with Hadoop's DefaultMetricsSystem");

      logger.info("Started YARN shuffle service for Spark on port {}. " +
        "Authentication is {}.  Registered executor file is {}", port, authEnabledString,
        registeredExecutorFile);
    } catch (Exception e) {
      if (stopOnFailure) {
        throw e;
      } else {
        noteFailure(e);
      }
    }
  }

  private void loadSecretsFromDb() throws IOException {
    secretsFile = initRecoveryDb(SECRETS_RECOVERY_FILE_NAME);

    // Make sure this is protected in case its not in the NM recovery dir
    FileSystem fs = FileSystem.getLocal(_conf);
    fs.mkdirs(new Path(secretsFile.getPath()), new FsPermission((short) 0700));

    db = LevelDBProvider.initLevelDB(secretsFile, CURRENT_VERSION, mapper);
    logger.info("Recovery location is: " + secretsFile.getPath());
    if (db != null) {
      logger.info("Going to reload spark shuffle data");
      DBIterator itr = db.iterator();
      itr.seek(APP_CREDS_KEY_PREFIX.getBytes(StandardCharsets.UTF_8));
      while (itr.hasNext()) {
        Map.Entry<byte[], byte[]> e = itr.next();
        String key = new String(e.getKey(), StandardCharsets.UTF_8);
        if (!key.startsWith(APP_CREDS_KEY_PREFIX)) {
          break;
        }
        String id = parseDbAppKey(key);
        ByteBuffer secret = mapper.readValue(e.getValue(), ByteBuffer.class);
        logger.info("Reloading tokens for app: " + id);
        secretManager.registerApp(id, secret);
      }
    }
  }

  private static String parseDbAppKey(String s) throws IOException {
    if (!s.startsWith(APP_CREDS_KEY_PREFIX)) {
      throw new IllegalArgumentException("expected a string starting with " + APP_CREDS_KEY_PREFIX);
    }
    String json = s.substring(APP_CREDS_KEY_PREFIX.length() + 1);
    AppId parsed = mapper.readValue(json, AppId.class);
    return parsed.appId;
  }

  private static byte[] dbAppKey(AppId appExecId) throws IOException {
    // we stick a common prefix on all the keys so we can find them in the DB
    String appExecJson = mapper.writeValueAsString(appExecId);
    String key = (APP_CREDS_KEY_PREFIX + ";" + appExecJson);
    return key.getBytes(StandardCharsets.UTF_8);
  }

  @Override
  public void initializeApplication(ApplicationInitializationContext context) {
    String appId = context.getApplicationId().toString();
    try {
      ByteBuffer shuffleSecret = context.getApplicationDataForService();
      if (isAuthenticationEnabled()) {
        AppId fullId = new AppId(appId);
        if (db != null) {
          byte[] key = dbAppKey(fullId);
          byte[] value = mapper.writeValueAsString(shuffleSecret).getBytes(StandardCharsets.UTF_8);
          db.put(key, value);
        }
        secretManager.registerApp(appId, shuffleSecret);
      }
    } catch (Exception e) {
      logger.error("Exception when initializing application {}", appId, e);
    }
  }

  @Override
  public void stopApplication(ApplicationTerminationContext context) {
    String appId = context.getApplicationId().toString();
    try {
      if (isAuthenticationEnabled()) {
        AppId fullId = new AppId(appId);
        if (db != null) {
          try {
            db.delete(dbAppKey(fullId));
          } catch (IOException e) {
            logger.error("Error deleting {} from executor state db", appId, e);
          }
        }
        secretManager.unregisterApp(appId);
      }
      blockHandler.applicationRemoved(appId, false /* clean up local dirs */);
    } catch (Exception e) {
      logger.error("Exception when stopping application {}", appId, e);
    }
  }

  @Override
  public void initializeContainer(ContainerInitializationContext context) {
    ContainerId containerId = context.getContainerId();
    logger.info("Initializing container {}", containerId);
  }

  @Override
  public void stopContainer(ContainerTerminationContext context) {
    ContainerId containerId = context.getContainerId();
    logger.info("Stopping container {}", containerId);
  }

  /**
   * Close the shuffle server to clean up any associated state.
   */
  @Override
  protected void serviceStop() {
    try {
      if (shuffleServer != null) {
        shuffleServer.close();
      }
      if (transportContext != null) {
        transportContext.close();
      }
      if (blockHandler != null) {
        blockHandler.close();
      }
      if (db != null) {
        db.close();
      }
    } catch (Exception e) {
      logger.error("Exception when stopping service", e);
    }
  }

  // Not currently used
  @Override
  public ByteBuffer getMetaData() {
    return ByteBuffer.allocate(0);
  }

  /**
   * Set the recovery path for shuffle service recovery when NM is restarted. This will be call
   * by NM if NM recovery is enabled.
   */
  @Override
  public void setRecoveryPath(Path recoveryPath) {
    _recoveryPath = recoveryPath;
  }

  /**
   * Get the path specific to this auxiliary service to use for recovery.
   */
  protected Path getRecoveryPath(String fileName) {
    return _recoveryPath;
  }

  /**
   * Figure out the recovery path and handle moving the DB if YARN NM recovery gets enabled
   * and DB exists in the local dir of NM by old version of shuffle service.
   */
  protected File initRecoveryDb(String dbName) {
    Preconditions.checkNotNull(_recoveryPath,
      "recovery path should not be null if NM recovery is enabled");

    File recoveryFile = new File(_recoveryPath.toUri().getPath(), dbName);
    if (recoveryFile.exists()) {
      return recoveryFile;
    }

    // db doesn't exist in recovery path go check local dirs for it
    String[] localDirs = _conf.getTrimmedStrings("yarn.nodemanager.local-dirs");
    for (String dir : localDirs) {
      File f = new File(new Path(dir).toUri().getPath(), dbName);
      if (f.exists()) {
        // If the recovery path is set then either NM recovery is enabled or another recovery
        // DB has been initialized. If NM recovery is enabled and had set the recovery path
        // make sure to move all DBs to the recovery path from the old NM local dirs.
        // If another DB was initialized first just make sure all the DBs are in the same
        // location.
        Path newLoc = new Path(_recoveryPath, dbName);
        Path copyFrom = new Path(f.toURI());
        if (!newLoc.equals(copyFrom)) {
          logger.info("Moving " + copyFrom + " to: " + newLoc);
          try {
            // The move here needs to handle moving non-empty directories across NFS mounts
            FileSystem fs = FileSystem.getLocal(_conf);
            fs.rename(copyFrom, newLoc);
          } catch (Exception e) {
            // Fail to move recovery file to new path, just continue on with new DB location
            logger.error("Failed to move recovery file {} to the path {}",
              dbName, _recoveryPath.toString(), e);
          }
        }
        return new File(newLoc.toUri().getPath());
      }
    }

    return new File(_recoveryPath.toUri().getPath(), dbName);
  }

  /**
   * Simply encodes an application ID.
   */
  public static class AppId {
    public final String appId;

    @JsonCreator
    public AppId(@JsonProperty("appId") String appId) {
      this.appId = appId;
    }

    @Override
    public boolean equals(Object o) {
      if (this == o) return true;
      if (o == null || getClass() != o.getClass()) return false;

      AppId appExecId = (AppId) o;
      return Objects.equals(appId, appExecId.appId);
    }

    @Override
    public int hashCode() {
      return Objects.hashCode(appId);
    }

    @Override
    public String toString() {
<<<<<<< HEAD
      return MoreObjects.toStringHelper(this)
          .add("appId", appId)
=======
      return new ToStringBuilder(this, ToStringStyle.SHORT_PREFIX_STYLE)
          .append("appId", appId)
>>>>>>> cb9fc4bb
          .toString();
    }
  }

}<|MERGE_RESOLUTION|>--- conflicted
+++ resolved
@@ -29,11 +29,6 @@
 import com.fasterxml.jackson.annotation.JsonProperty;
 import com.fasterxml.jackson.databind.ObjectMapper;
 import com.google.common.annotations.VisibleForTesting;
-<<<<<<< HEAD
-import com.google.common.base.MoreObjects;
-import com.google.common.base.Objects;
-=======
->>>>>>> cb9fc4bb
 import com.google.common.base.Preconditions;
 import com.google.common.collect.Lists;
 import org.apache.commons.lang3.builder.ToStringBuilder;
@@ -434,13 +429,8 @@
 
     @Override
     public String toString() {
-<<<<<<< HEAD
-      return MoreObjects.toStringHelper(this)
-          .add("appId", appId)
-=======
       return new ToStringBuilder(this, ToStringStyle.SHORT_PREFIX_STYLE)
           .append("appId", appId)
->>>>>>> cb9fc4bb
           .toString();
     }
   }
