--- conflicted
+++ resolved
@@ -22,11 +22,6 @@
 
 import com.fasterxml.jackson.annotation.JsonCreator;
 import com.fasterxml.jackson.annotation.JsonProperty;
-<<<<<<< HEAD
-import com.google.common.base.MoreObjects;
-import com.google.common.base.Objects;
-=======
->>>>>>> cb9fc4bb
 import io.netty.buffer.ByteBuf;
 import org.apache.commons.lang3.builder.ToStringBuilder;
 import org.apache.commons.lang3.builder.ToStringStyle;
@@ -60,17 +55,10 @@
 
   @Override
   public String toString() {
-<<<<<<< HEAD
-    return MoreObjects.toStringHelper(this)
-      .add("localDirs", Arrays.toString(localDirs))
-      .add("subDirsPerLocalDir", subDirsPerLocalDir)
-      .add("shuffleManager", shuffleManager)
-=======
     return new ToStringBuilder(this, ToStringStyle.SHORT_PREFIX_STYLE)
       .append("localDirs", Arrays.toString(localDirs))
       .append("subDirsPerLocalDir", subDirsPerLocalDir)
       .append("shuffleManager", shuffleManager)
->>>>>>> cb9fc4bb
       .toString();
   }
 
