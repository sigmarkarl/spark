--- conflicted
+++ resolved
@@ -34,11 +34,6 @@
 import com.fasterxml.jackson.annotation.JsonProperty;
 import com.fasterxml.jackson.databind.ObjectMapper;
 import com.google.common.annotations.VisibleForTesting;
-<<<<<<< HEAD
-import com.google.common.base.MoreObjects;
-import com.google.common.base.Objects;
-=======
->>>>>>> cb9fc4bb
 import com.google.common.cache.CacheBuilder;
 import com.google.common.cache.CacheLoader;
 import com.google.common.cache.LoadingCache;
@@ -417,15 +412,9 @@
 
     @Override
     public String toString() {
-<<<<<<< HEAD
-      return MoreObjects.toStringHelper(this)
-        .add("appId", appId)
-        .add("execId", execId)
-=======
       return new ToStringBuilder(this, ToStringStyle.SHORT_PREFIX_STYLE)
         .append("appId", appId)
         .append("execId", execId)
->>>>>>> cb9fc4bb
         .toString();
     }
   }
