--- conflicted
+++ resolved
@@ -34,11 +34,7 @@
 public class ExternalShuffleCleanupSuite {
 
   // Same-thread Executor used to ensure cleanup happens synchronously in test thread.
-<<<<<<< HEAD
-  private Executor sameThreadExecutor = MoreExecutors.directExecutor();
-=======
   private Executor sameThreadExecutor = Runnable::run;
->>>>>>> cb9fc4bb
   private TransportConf conf = new TransportConf("shuffle", MapConfigProvider.EMPTY);
   private static final String SORT_MANAGER = "org.apache.spark.shuffle.sort.SortShuffleManager";
 
