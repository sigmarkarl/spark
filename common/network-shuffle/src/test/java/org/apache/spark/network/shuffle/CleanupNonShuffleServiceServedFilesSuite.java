/*
 * Licensed to the Apache Software Foundation (ASF) under one or more
 * contributor license agreements.  See the NOTICE file distributed with
 * this work for additional information regarding copyright ownership.
 * The ASF licenses this file to You under the Apache License, Version 2.0
 * (the "License"); you may not use this file except in compliance with
 * the License.  You may obtain a copy of the License at
 *
 *    http://www.apache.org/licenses/LICENSE-2.0
 *
 * Unless required by applicable law or agreed to in writing, software
 * distributed under the License is distributed on an "AS IS" BASIS,
 * WITHOUT WARRANTIES OR CONDITIONS OF ANY KIND, either express or implied.
 * See the License for the specific language governing permissions and
 * limitations under the License.
 */

package org.apache.spark.network.shuffle;

import java.io.File;
import java.io.IOException;
import java.nio.charset.StandardCharsets;
import java.nio.file.Files;
import java.nio.file.Path;
import java.util.*;
import java.util.concurrent.Executor;
import java.util.concurrent.atomic.AtomicBoolean;
import java.util.stream.Collectors;
import java.util.stream.Stream;

import com.google.common.collect.ImmutableMap;
import com.google.common.collect.ImmutableSet;
import org.junit.Test;

import static org.junit.Assert.assertEquals;
import static org.junit.Assert.assertTrue;

import org.apache.spark.network.util.MapConfigProvider;
import org.apache.spark.network.util.TransportConf;

public class CleanupNonShuffleServiceServedFilesSuite {

  // Same-thread Executor used to ensure cleanup happens synchronously in test thread.
<<<<<<< HEAD
  private Executor sameThreadExecutor = MoreExecutors.directExecutor();
=======
  private Executor sameThreadExecutor = Runnable::run;
>>>>>>> cb9fc4bb

  private static final String SORT_MANAGER = "org.apache.spark.shuffle.sort.SortShuffleManager";

  private static Set<String> expectedShuffleFilesToKeep =
    ImmutableSet.of("shuffle_782_450_0.index", "shuffle_782_450_0.data");

  private static Set<String> expectedShuffleAndRddFilesToKeep =
    ImmutableSet.of("shuffle_782_450_0.index", "shuffle_782_450_0.data", "rdd_12_34");

  private TransportConf getConf(boolean isFetchRddEnabled) {
    return new TransportConf(
      "shuffle",
      new MapConfigProvider(ImmutableMap.of(
        Constants.SHUFFLE_SERVICE_FETCH_RDD_ENABLED,
        Boolean.toString(isFetchRddEnabled))));
  }

  @Test
  public void cleanupOnRemovedExecutorWithFilesToKeepFetchRddEnabled() throws IOException {
    cleanupOnRemovedExecutor(true, getConf(true), expectedShuffleAndRddFilesToKeep);
  }

  @Test
  public void cleanupOnRemovedExecutorWithFilesToKeepFetchRddDisabled() throws IOException {
    cleanupOnRemovedExecutor(true, getConf(false), expectedShuffleFilesToKeep);
  }

  @Test
  public void cleanupOnRemovedExecutorWithoutFilesToKeep() throws IOException {
    cleanupOnRemovedExecutor(false, getConf(true), Collections.emptySet());
  }

  private void cleanupOnRemovedExecutor(
      boolean withFilesToKeep,
      TransportConf conf,
      Set<String> expectedFilesKept) throws IOException {
    TestShuffleDataContext dataContext = initDataContext(withFilesToKeep);

    ExternalShuffleBlockResolver resolver =
      new ExternalShuffleBlockResolver(conf, null, sameThreadExecutor);
    resolver.registerExecutor("app", "exec0", dataContext.createExecutorInfo(SORT_MANAGER));
    resolver.executorRemoved("exec0", "app");

    assertContainedFilenames(dataContext, expectedFilesKept);
  }

  @Test
  public void cleanupUsesExecutorWithFilesToKeep() throws IOException {
    cleanupUsesExecutor(true);
  }

  @Test
  public void cleanupUsesExecutorWithoutFilesToKeep() throws IOException {
    cleanupUsesExecutor(false);
  }

  private void cleanupUsesExecutor(boolean withFilesToKeep) throws IOException {
    TestShuffleDataContext dataContext = initDataContext(withFilesToKeep);

    AtomicBoolean cleanupCalled = new AtomicBoolean(false);

    // Executor which only captures whether it's being used, without executing anything.
    Executor dummyExecutor = runnable -> cleanupCalled.set(true);

    ExternalShuffleBlockResolver manager =
      new ExternalShuffleBlockResolver(getConf(true), null, dummyExecutor);

    manager.registerExecutor("app", "exec0", dataContext.createExecutorInfo(SORT_MANAGER));
    manager.executorRemoved("exec0", "app");

    assertTrue(cleanupCalled.get());
    assertStillThere(dataContext);
  }

  @Test
  public void cleanupOnlyRemovedExecutorWithFilesToKeepFetchRddEnabled() throws IOException {
    cleanupOnlyRemovedExecutor(true, getConf(true), expectedShuffleAndRddFilesToKeep);
  }

  @Test
  public void cleanupOnlyRemovedExecutorWithFilesToKeepFetchRddDisabled() throws IOException {
    cleanupOnlyRemovedExecutor(true, getConf(false), expectedShuffleFilesToKeep);
  }

  @Test
  public void cleanupOnlyRemovedExecutorWithoutFilesToKeep() throws IOException {
    cleanupOnlyRemovedExecutor(false, getConf(true) , Collections.emptySet());
  }

  private void cleanupOnlyRemovedExecutor(
      boolean withFilesToKeep,
      TransportConf conf,
      Set<String> expectedFilesKept) throws IOException {
    TestShuffleDataContext dataContext0 = initDataContext(withFilesToKeep);
    TestShuffleDataContext dataContext1 = initDataContext(withFilesToKeep);

    ExternalShuffleBlockResolver resolver =
      new ExternalShuffleBlockResolver(conf, null, sameThreadExecutor);
    resolver.registerExecutor("app", "exec0", dataContext0.createExecutorInfo(SORT_MANAGER));
    resolver.registerExecutor("app", "exec1", dataContext1.createExecutorInfo(SORT_MANAGER));


    resolver.executorRemoved("exec-nonexistent", "app");
    assertStillThere(dataContext0);
    assertStillThere(dataContext1);

    resolver.executorRemoved("exec0", "app");
    assertContainedFilenames(dataContext0, expectedFilesKept);
    assertStillThere(dataContext1);

    resolver.executorRemoved("exec1", "app");
    assertContainedFilenames(dataContext0, expectedFilesKept);
    assertContainedFilenames(dataContext1, expectedFilesKept);

    // Make sure it's not an error to cleanup multiple times
    resolver.executorRemoved("exec1", "app");
    assertContainedFilenames(dataContext0, expectedFilesKept);
    assertContainedFilenames(dataContext1, expectedFilesKept);
  }

  @Test
  public void cleanupOnlyRegisteredExecutorWithFilesToKeepFetchRddEnabled() throws IOException {
    cleanupOnlyRegisteredExecutor(true, getConf(true), expectedShuffleAndRddFilesToKeep);
  }

  @Test
  public void cleanupOnlyRegisteredExecutorWithFilesToKeepFetchRddDisabled() throws IOException {
    cleanupOnlyRegisteredExecutor(true, getConf(false), expectedShuffleFilesToKeep);
  }

  @Test
  public void cleanupOnlyRegisteredExecutorWithoutFilesToKeep() throws IOException {
    cleanupOnlyRegisteredExecutor(false, getConf(true), Collections.emptySet());
  }

  private void cleanupOnlyRegisteredExecutor(
      boolean withFilesToKeep,
      TransportConf conf,
      Set<String> expectedFilesKept) throws IOException {
    TestShuffleDataContext dataContext = initDataContext(withFilesToKeep);

    ExternalShuffleBlockResolver resolver =
      new ExternalShuffleBlockResolver(conf, null, sameThreadExecutor);
    resolver.registerExecutor("app", "exec0", dataContext.createExecutorInfo(SORT_MANAGER));

    resolver.executorRemoved("exec1", "app");
    assertStillThere(dataContext);

    resolver.executorRemoved("exec0", "app");
    assertContainedFilenames(dataContext, expectedFilesKept);
  }

  private static void assertStillThere(TestShuffleDataContext dataContext) {
    for (String localDir : dataContext.localDirs) {
      assertTrue(localDir + " was cleaned up prematurely", new File(localDir).exists());
    }
  }

  private static Set<String> collectFilenames(File[] files) throws IOException {
    Set<String> result = new HashSet<>();
    for (File file : files) {
      if (file.exists()) {
        try (Stream<Path> walk = Files.walk(file.toPath())) {
          result.addAll(walk
            .filter(Files::isRegularFile)
            .map(x -> x.toFile().getName())
            .collect(Collectors.toSet()));
        }
      }
    }
    return result;
  }

  private static void assertContainedFilenames(
      TestShuffleDataContext dataContext,
      Set<String> expectedFilenames) throws IOException {
    Set<String> collectedFilenames = new HashSet<>();
    for (String localDir : dataContext.localDirs) {
      File[] dirs = new File[] { new File(localDir) };
      collectedFilenames.addAll(collectFilenames(dirs));
    }
    assertEquals(expectedFilenames, collectedFilenames);
  }

  private static TestShuffleDataContext initDataContext(boolean withFilesToKeep)
      throws IOException {
    TestShuffleDataContext dataContext = new TestShuffleDataContext(10, 5);
    dataContext.create();
    if (withFilesToKeep) {
      createFilesToKeep(dataContext);
    } else {
      createRemovableTestFiles(dataContext);
    }
    return dataContext;
  }

  private static void createFilesToKeep(TestShuffleDataContext dataContext) throws IOException {
    Random rand = new Random(123);
    dataContext.insertSortShuffleData(rand.nextInt(1000), rand.nextInt(1000), new byte[][] {
        "ABC".getBytes(StandardCharsets.UTF_8),
        "DEF".getBytes(StandardCharsets.UTF_8)});
    dataContext.insertCachedRddData(12, 34, new byte[] { 42 });
  }

  private static void createRemovableTestFiles(TestShuffleDataContext dataContext)
      throws IOException {
    dataContext.insertSpillData();
    dataContext.insertBroadcastData();
    dataContext.insertTempShuffleData();
  }
}<|MERGE_RESOLUTION|>--- conflicted
+++ resolved
@@ -41,11 +41,7 @@
 public class CleanupNonShuffleServiceServedFilesSuite {
 
   // Same-thread Executor used to ensure cleanup happens synchronously in test thread.
-<<<<<<< HEAD
-  private Executor sameThreadExecutor = MoreExecutors.directExecutor();
-=======
   private Executor sameThreadExecutor = Runnable::run;
->>>>>>> cb9fc4bb
 
   private static final String SORT_MANAGER = "org.apache.spark.shuffle.sort.SortShuffleManager";
 
