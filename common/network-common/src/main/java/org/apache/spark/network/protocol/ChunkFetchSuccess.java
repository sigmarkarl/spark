/*
 * Licensed to the Apache Software Foundation (ASF) under one or more
 * contributor license agreements.  See the NOTICE file distributed with
 * this work for additional information regarding copyright ownership.
 * The ASF licenses this file to You under the Apache License, Version 2.0
 * (the "License"); you may not use this file except in compliance with
 * the License.  You may obtain a copy of the License at
 *
 *    http://www.apache.org/licenses/LICENSE-2.0
 *
 * Unless required by applicable law or agreed to in writing, software
 * distributed under the License is distributed on an "AS IS" BASIS,
 * WITHOUT WARRANTIES OR CONDITIONS OF ANY KIND, either express or implied.
 * See the License for the specific language governing permissions and
 * limitations under the License.
 */

package org.apache.spark.network.protocol;

<<<<<<< HEAD
import com.google.common.base.MoreObjects;
import com.google.common.base.Objects;
=======
import java.util.Objects;

>>>>>>> cb9fc4bb
import io.netty.buffer.ByteBuf;
import org.apache.commons.lang3.builder.ToStringBuilder;
import org.apache.commons.lang3.builder.ToStringStyle;

import org.apache.spark.network.buffer.ManagedBuffer;
import org.apache.spark.network.buffer.NettyManagedBuffer;

/**
 * Response to {@link ChunkFetchRequest} when a chunk exists and has been successfully fetched.
 *
 * Note that the server-side encoding of this messages does NOT include the buffer itself, as this
 * may be written by Netty in a more efficient manner (i.e., zero-copy write).
 * Similarly, the client-side decoding will reuse the Netty ByteBuf as the buffer.
 */
public final class ChunkFetchSuccess extends AbstractResponseMessage {
  public final StreamChunkId streamChunkId;

  public ChunkFetchSuccess(StreamChunkId streamChunkId, ManagedBuffer buffer) {
    super(buffer, true);
    this.streamChunkId = streamChunkId;
  }

  @Override
  public Message.Type type() { return Type.ChunkFetchSuccess; }

  @Override
  public int encodedLength() {
    return streamChunkId.encodedLength();
  }

  /** Encoding does NOT include 'buffer' itself. See {@link MessageEncoder}. */
  @Override
  public void encode(ByteBuf buf) {
    streamChunkId.encode(buf);
  }

  @Override
  public ResponseMessage createFailureResponse(String error) {
    return new ChunkFetchFailure(streamChunkId, error);
  }

  /** Decoding uses the given ByteBuf as our data, and will retain() it. */
  public static ChunkFetchSuccess decode(ByteBuf buf) {
    StreamChunkId streamChunkId = StreamChunkId.decode(buf);
    buf.retain();
    NettyManagedBuffer managedBuf = new NettyManagedBuffer(buf.duplicate());
    return new ChunkFetchSuccess(streamChunkId, managedBuf);
  }

  @Override
  public int hashCode() {
    return Objects.hash(streamChunkId, body());
  }

  @Override
  public boolean equals(Object other) {
    if (other instanceof ChunkFetchSuccess) {
      ChunkFetchSuccess o = (ChunkFetchSuccess) other;
      return streamChunkId.equals(o.streamChunkId) && super.equals(o);
    }
    return false;
  }

  @Override
  public String toString() {
<<<<<<< HEAD
    return MoreObjects.toStringHelper(this)
      .add("streamChunkId", streamChunkId)
      .add("buffer", body())
=======
    return new ToStringBuilder(this, ToStringStyle.SHORT_PREFIX_STYLE)
      .append("streamChunkId", streamChunkId)
      .append("buffer", body())
>>>>>>> cb9fc4bb
      .toString();
  }
}<|MERGE_RESOLUTION|>--- conflicted
+++ resolved
@@ -17,13 +17,8 @@
 
 package org.apache.spark.network.protocol;
 
-<<<<<<< HEAD
-import com.google.common.base.MoreObjects;
-import com.google.common.base.Objects;
-=======
 import java.util.Objects;
 
->>>>>>> cb9fc4bb
 import io.netty.buffer.ByteBuf;
 import org.apache.commons.lang3.builder.ToStringBuilder;
 import org.apache.commons.lang3.builder.ToStringStyle;
@@ -89,15 +84,9 @@
 
   @Override
   public String toString() {
-<<<<<<< HEAD
-    return MoreObjects.toStringHelper(this)
-      .add("streamChunkId", streamChunkId)
-      .add("buffer", body())
-=======
     return new ToStringBuilder(this, ToStringStyle.SHORT_PREFIX_STYLE)
       .append("streamChunkId", streamChunkId)
       .append("buffer", body())
->>>>>>> cb9fc4bb
       .toString();
   }
 }