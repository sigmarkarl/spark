/*
 * Licensed to the Apache Software Foundation (ASF) under one or more
 * contributor license agreements.  See the NOTICE file distributed with
 * this work for additional information regarding copyright ownership.
 * The ASF licenses this file to You under the Apache License, Version 2.0
 * (the "License"); you may not use this file except in compliance with
 * the License.  You may obtain a copy of the License at
 *
 *    http://www.apache.org/licenses/LICENSE-2.0
 *
 * Unless required by applicable law or agreed to in writing, software
 * distributed under the License is distributed on an "AS IS" BASIS,
 * WITHOUT WARRANTIES OR CONDITIONS OF ANY KIND, either express or implied.
 * See the License for the specific language governing permissions and
 * limitations under the License.
 */

package org.apache.spark.network.buffer;

import java.io.IOException;
import java.io.InputStream;
import java.nio.ByteBuffer;

<<<<<<< HEAD
import com.google.common.base.MoreObjects;
import com.google.common.base.Objects;
=======
>>>>>>> cb9fc4bb
import io.netty.buffer.ByteBuf;
import io.netty.buffer.ByteBufInputStream;
import org.apache.commons.lang3.builder.ToStringBuilder;
import org.apache.commons.lang3.builder.ToStringStyle;

/**
 * A {@link ManagedBuffer} backed by a Netty {@link ByteBuf}.
 */
public class NettyManagedBuffer extends ManagedBuffer {
  private final ByteBuf buf;

  public NettyManagedBuffer(ByteBuf buf) {
    this.buf = buf;
  }

  @Override
  public long size() {
    return buf.readableBytes();
  }

  @Override
  public ByteBuffer nioByteBuffer() throws IOException {
    return buf.nioBuffer();
  }

  @Override
  public InputStream createInputStream() throws IOException {
    return new ByteBufInputStream(buf);
  }

  @Override
  public ManagedBuffer retain() {
    buf.retain();
    return this;
  }

  @Override
  public ManagedBuffer release() {
    buf.release();
    return this;
  }

  @Override
  public Object convertToNetty() throws IOException {
    return buf.duplicate().retain();
  }

  @Override
  public String toString() {
<<<<<<< HEAD
    return MoreObjects.toStringHelper(this)
      .add("buf", buf)
=======
    return new ToStringBuilder(this, ToStringStyle.SHORT_PREFIX_STYLE)
      .append("buf", buf)
>>>>>>> cb9fc4bb
      .toString();
  }
}<|MERGE_RESOLUTION|>--- conflicted
+++ resolved
@@ -21,11 +21,6 @@
 import java.io.InputStream;
 import java.nio.ByteBuffer;
 
-<<<<<<< HEAD
-import com.google.common.base.MoreObjects;
-import com.google.common.base.Objects;
-=======
->>>>>>> cb9fc4bb
 import io.netty.buffer.ByteBuf;
 import io.netty.buffer.ByteBufInputStream;
 import org.apache.commons.lang3.builder.ToStringBuilder;
@@ -75,13 +70,8 @@
 
   @Override
   public String toString() {
-<<<<<<< HEAD
-    return MoreObjects.toStringHelper(this)
-      .add("buf", buf)
-=======
     return new ToStringBuilder(this, ToStringStyle.SHORT_PREFIX_STYLE)
       .append("buf", buf)
->>>>>>> cb9fc4bb
       .toString();
   }
 }