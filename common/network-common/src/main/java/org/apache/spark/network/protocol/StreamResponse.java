--- conflicted
+++ resolved
@@ -17,13 +17,8 @@
 
 package org.apache.spark.network.protocol;
 
-<<<<<<< HEAD
-import com.google.common.base.MoreObjects;
-import com.google.common.base.Objects;
-=======
 import java.util.Objects;
 
->>>>>>> cb9fc4bb
 import io.netty.buffer.ByteBuf;
 import org.apache.commons.lang3.builder.ToStringBuilder;
 import org.apache.commons.lang3.builder.ToStringStyle;
@@ -89,17 +84,10 @@
 
   @Override
   public String toString() {
-<<<<<<< HEAD
-    return MoreObjects.toStringHelper(this)
-      .add("streamId", streamId)
-      .add("byteCount", byteCount)
-      .add("body", body())
-=======
     return new ToStringBuilder(this, ToStringStyle.SHORT_PREFIX_STYLE)
       .append("streamId", streamId)
       .append("byteCount", byteCount)
       .append("body", body())
->>>>>>> cb9fc4bb
       .toString();
   }
 
